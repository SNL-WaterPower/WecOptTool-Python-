""" Integration tests spanning WecOptTool.
"""
import wave
import pytest
from pytest import approx
import wecopttool as wot
import capytaine as cpy
import numpy as np


<<<<<<< HEAD

=======
>>>>>>> feaa5af6
@pytest.fixture()
def f1():
    return 0.05


@pytest.fixture()
def nfreq():
    return 18


@pytest.fixture()
def pto():
    """Basic PTO: unstructured, 1 DOF, mechanical power."""
    ndof = 1
    kinematics = np.eye(ndof)
<<<<<<< HEAD
    pto = wot.pto.PTO(ndof, kinematics, names=['test PTO'])
=======
    pto = wot.pto.PTO(ndof, kinematics)
>>>>>>> feaa5af6
    return pto


@pytest.fixture
def fb():
    #  mesh
    mesh_size_factor = 0.5 # 1.0 for default, smaller to refine mesh
    wb = wot.geom.WaveBot()  # use standard dimensions
    mesh = wb.mesh(mesh_size_factor)

    # capytaine floating body
    fb = cpy.FloatingBody.from_meshio(mesh, name="WaveBot")
    fb.add_translation_dof(name="Heave")
    return fb


@pytest.fixture()
def bem(f1, nfreq, fb):
    freq = wot.frequency(f1, nfreq, False)
    return wot.run_bem(fb, freq)


@pytest.fixture()
<<<<<<< HEAD
def wec_from_bem(bem, fb, pto):
=======
def wec_from_bem(f1, nfreq, bem, fb, pto):
>>>>>>> feaa5af6
    """Simple WEC: 1 DOF, no constraints."""
    mass = wot.hydrostatics.inertia_matrix(fb).values
    hstiff = wot.hydrostatics.stiffness_matrix(fb).values
    f_add = {"PTO": pto.force_on_wec}
<<<<<<< HEAD
    return wot.WEC.from_bem(bem, mass, hstiff, f_add=f_add)


@pytest.fixture
def regular_wave(f1, nfreq):
    wfreq = 0.3
    wamp = 0.0625 
    wphase = 30
    wdir = 0
    waves = wot.waves.regular_wave(f1, nfreq, wfreq, wamp, wphase, wdir)
    return waves


def test_post_process(wec_from_bem, regular_wave, pto, nfreq):

    res_fd, res_td, res = wec_from_bem.solve(waves=regular_wave,
                                             obj_fun=pto.average_power,
                                             nstate_opt=2*nfreq+1,
                                             )
    
    res_pto_fd, res_pto_td = pto.post_process(wec_from_bem,res,
                                              nsubsteps=4)

    print(res_pto_fd)

    pass


# def test_from_floatingbody():
    
#     wb = wot.geom.WaveBot()  # use standard dimensions
#     mesh_size_factor = 0.5  # 1.0 for default, smaller to refine mesh
#     mesh = wb.mesh(mesh_size_factor)
    
#     fb = cpy.FloatingBody.from_meshio(mesh, name="WaveBot")
#     fb.add_translation_dof(name="HEAVE")
    
#     mass = wot.hydrostatics.inertia_matrix(fb).values
#     stiffness = wot.hydrostatics.stiffness_matrix(fb).values

#     wec = wot.WEC.from_floating_body(fb=fb,
#                                mass=mass,
#                                hydrostatic_stiffness=stiffness,
#                                f1=0.05,
#                                nfreq=50,
#                                wave_directions=[0],
#                                friction=None,
#                                constraints=None,
#                                rho=1e3,
#                                depth=6.1,
#                                )

#     print(repr(wec))
=======
    wec = wot.WEC.from_bem(bem, mass, hstiff, f_add=f_add)
    return wec

@pytest.fixture()
def wec_from_floatingbody(f1, nfreq, fb, pto):
    """Simple WEC: 1 DOF, no constraints."""
    mass = wot.hydrostatics.inertia_matrix(fb).values
    hstiff = wot.hydrostatics.stiffness_matrix(fb).values
    f_add = {"PTO": pto.force_on_wec}
    wec = wot.WEC.from_floating_body(fb, f1, nfreq, mass, hstiff, f_add=f_add)
    return wec


@pytest.fixture()
def wec_from_impedance(bem, pto, fb):
    """Simple WEC: 1 DOF, no constraints."""
    bemc = bem.copy().transpose(
        "radiating_dof", "influenced_dof", "omega", "wave_direction")
    omega = bemc['omega'].values
    w = np.expand_dims(omega, [0, 1])
    A = bemc['added_mass'].values
    B = bemc['radiation_damping'].values
    mass = wot.hydrostatics.inertia_matrix(fb).values
    hstiff = wot.hydrostatics.stiffness_matrix(fb).values
    K = np.expand_dims(hstiff, 2)

    freqs = omega / (2 * np.pi)
    impedance = (A + mass)*(1j*w) + B + K/(1j*w)
    exc_coeff = bem['Froude_Krylov_force'] + bem['diffraction_force']
    f_add = {"PTO": pto.force_on_wec}

    wec = wot.WEC.from_impedance(freqs, impedance, exc_coeff, hstiff, f_add)
    return wec


def test_same_wec_init(
    wec_from_bem,
    wec_from_floatingbody,
    wec_from_impedance,
    pto,
    f1,
    nfreq,
):
    waves = wot.waves.regular_wave(f1, nfreq, 0.3, 0.0625)
    obj_fun = pto.average_power
    _, _, bem_res = wec_from_bem.solve(waves, obj_fun, 2*nfreq+1)
    _, _, fb_res = wec_from_floatingbody.solve(waves, obj_fun, 2*nfreq+1)
    _, _, imp_res = wec_from_impedance.solve(waves, obj_fun, 2*nfreq+1)

    assert fb_res.fun == approx(bem_res.fun, rel=0.01)
    assert imp_res.fun == approx(bem_res.fun, rel=0.01)
>>>>>>> feaa5af6
<|MERGE_RESOLUTION|>--- conflicted
+++ resolved
@@ -8,10 +8,6 @@
 import numpy as np
 
 
-<<<<<<< HEAD
-
-=======
->>>>>>> feaa5af6
 @pytest.fixture()
 def f1():
     return 0.05
@@ -27,11 +23,7 @@
     """Basic PTO: unstructured, 1 DOF, mechanical power."""
     ndof = 1
     kinematics = np.eye(ndof)
-<<<<<<< HEAD
-    pto = wot.pto.PTO(ndof, kinematics, names=['test PTO'])
-=======
     pto = wot.pto.PTO(ndof, kinematics)
->>>>>>> feaa5af6
     return pto
 
 
@@ -54,20 +46,6 @@
     return wot.run_bem(fb, freq)
 
 
-@pytest.fixture()
-<<<<<<< HEAD
-def wec_from_bem(bem, fb, pto):
-=======
-def wec_from_bem(f1, nfreq, bem, fb, pto):
->>>>>>> feaa5af6
-    """Simple WEC: 1 DOF, no constraints."""
-    mass = wot.hydrostatics.inertia_matrix(fb).values
-    hstiff = wot.hydrostatics.stiffness_matrix(fb).values
-    f_add = {"PTO": pto.force_on_wec}
-<<<<<<< HEAD
-    return wot.WEC.from_bem(bem, mass, hstiff, f_add=f_add)
-
-
 @pytest.fixture
 def regular_wave(f1, nfreq):
     wfreq = 0.3
@@ -77,48 +55,12 @@
     waves = wot.waves.regular_wave(f1, nfreq, wfreq, wamp, wphase, wdir)
     return waves
 
-
-def test_post_process(wec_from_bem, regular_wave, pto, nfreq):
-
-    res_fd, res_td, res = wec_from_bem.solve(waves=regular_wave,
-                                             obj_fun=pto.average_power,
-                                             nstate_opt=2*nfreq+1,
-                                             )
-    
-    res_pto_fd, res_pto_td = pto.post_process(wec_from_bem,res,
-                                              nsubsteps=4)
-
-    print(res_pto_fd)
-
-    pass
-
-
-# def test_from_floatingbody():
-    
-#     wb = wot.geom.WaveBot()  # use standard dimensions
-#     mesh_size_factor = 0.5  # 1.0 for default, smaller to refine mesh
-#     mesh = wb.mesh(mesh_size_factor)
-    
-#     fb = cpy.FloatingBody.from_meshio(mesh, name="WaveBot")
-#     fb.add_translation_dof(name="HEAVE")
-    
-#     mass = wot.hydrostatics.inertia_matrix(fb).values
-#     stiffness = wot.hydrostatics.stiffness_matrix(fb).values
-
-#     wec = wot.WEC.from_floating_body(fb=fb,
-#                                mass=mass,
-#                                hydrostatic_stiffness=stiffness,
-#                                f1=0.05,
-#                                nfreq=50,
-#                                wave_directions=[0],
-#                                friction=None,
-#                                constraints=None,
-#                                rho=1e3,
-#                                depth=6.1,
-#                                )
-
-#     print(repr(wec))
-=======
+@pytest.fixture()
+def wec_from_bem(f1, nfreq, bem, fb, pto):
+    """Simple WEC: 1 DOF, no constraints."""
+    mass = wot.hydrostatics.inertia_matrix(fb).values
+    hstiff = wot.hydrostatics.stiffness_matrix(fb).values
+    f_add = {"PTO": pto.force_on_wec}
     wec = wot.WEC.from_bem(bem, mass, hstiff, f_add=f_add)
     return wec
 
@@ -154,6 +96,21 @@
     return wec
 
 
+def test_post_process(wec_from_bem, regular_wave, pto, nfreq):
+
+    res_fd, res_td, res = wec_from_bem.solve(waves=regular_wave,
+                                             obj_fun=pto.average_power,
+                                             nstate_opt=2*nfreq+1,
+                                             )
+    
+    res_pto_fd, res_pto_td = pto.post_process(wec_from_bem,res,
+                                              nsubsteps=4)
+
+    print(res_pto_fd)
+
+    pass
+
+
 def test_same_wec_init(
     wec_from_bem,
     wec_from_floatingbody,
@@ -169,5 +126,4 @@
     _, _, imp_res = wec_from_impedance.solve(waves, obj_fun, 2*nfreq+1)
 
     assert fb_res.fun == approx(bem_res.fun, rel=0.01)
-    assert imp_res.fun == approx(bem_res.fun, rel=0.01)
->>>>>>> feaa5af6
+    assert imp_res.fun == approx(bem_res.fun, rel=0.01)