#!/usr/bin/env python3
#  -*- coding: utf-8 -*-

import os

import pytest
import autograd.numpy as np
from autograd.builtins import isinstance, tuple, list, dict
import capytaine as cpy
import meshio

import wecopttool as wot
from wecopttool.geom import WaveBot
from wecopttool.core import power_limit


@pytest.fixture()
def wec():
    # water properties
    rho = 1000.0

    # frequencies
    f0 = 0.05
    nfreq = 18

    #  mesh
    meshfile = os.path.join(os.path.dirname(__file__), 'data', 'wavebot.stl')

    # capytaine floating body
    fb = cpy.FloatingBody.from_file(meshfile, name="WaveBot")
    fb.add_translation_dof(name="HEAVE")

    # mass and hydrostativ stiffness
    hs_data = wot.hydrostatics.hydrostatics(fb, rho=rho)
    mass_33 = wot.hydrostatics.mass_matrix_constant_density(hs_data)[2, 2]
    mass = np.atleast_2d(mass_33)
    stiffness_33 = wot.hydrostatics.stiffness_matrix(hs_data)[2, 2]
    stiffness = np.atleast_2d(stiffness_33)

    # PTO
    kinematics = np.eye(fb.nb_dofs)
    pto = wot.pto.PseudoSpectralPTO(nfreq, kinematics)

    # constraints
    nsubsteps = 4
    f_max = 2000.0


    def const_f_pto(wec, x_wec, x_opt):
        f = pto.force_on_wec(wec, x_wec, x_opt, nsubsteps)
        return f_max - np.abs(f.flatten())


    ineq_cons = {'type': 'ineq',
                'fun': const_f_pto,
                }

    constraints = [ineq_cons]

    # WEC
    f_add = {'PTO': pto.force_on_wec}

    wec = wot.WEC(fb, mass, stiffness, f0, nfreq,  rho=rho,
                    f_add=f_add, constraints=constraints)

    # BEM
    wec.run_bem()

    return wec


@pytest.fixture()
def regular_wave(wec):
    freq = 0.5
    amplitude = 0.25
    phase = 0.0
    wave = wot.waves.regular_wave(wec.f0, wec.nfreq, freq, amplitude, phase)
    return wave


@pytest.fixture()
def resonant_wave(wec):
    freq = wec.natural_frequency()[0].squeeze().item()
    amplitude = 0.25
    phase = 0.0
    wave = wot.waves.regular_wave(wec.f0, wec.nfreq, freq, amplitude, phase)
    return wave


@pytest.fixture()
def pto(wec):
    kinematics = np.eye(wec.ndof)
    pto = wot.pto.PseudoSpectralPTO(wec.nfreq, kinematics)
    return pto


def test_natural_frequency(wec):
    freq = wec.natural_frequency()[0].squeeze().item()
    expected = 0.65 # Based on v1.0.0 (also agrees with experimental results)
    assert freq == expected


def test_bem_io(wec):
    # write BEM file
    bem_file = 'bem.nc'
    wec.write_bem(bem_file)

    # read BEM file
    wec.read_bem(bem_file)

    # cleanup
    os.remove(bem_file)


def test_wave_excitation(wec, regular_wave):
    # wave excitation
    _, _ = wot.wave_excitation(wec.hydro, regular_wave)


def test_solve(wec, regular_wave, pto):
    # solve
    options = {}
    obj_fun = pto.average_power
    nstate_opt = pto.nstate
    _, _, x_wec, x_opt, avg_pow, _ = wec.solve(regular_wave, obj_fun,
        nstate_opt,
        scale_x_wec = 1.0,
        scale_x_opt = 0.01,
        scale_obj = 1e-1,
        optim_options=options)

    avg_pow_exp = -474.133896724959
    assert pytest.approx(avg_pow, 1e-5) == avg_pow_exp

    # post-process
    _, _ = pto.post_process(wec, x_wec, x_opt)


def test_solve_constraints(wec, regular_wave, pto):
    """Checks that two constraints on PTO force can be enforced
    """

    f_max = 1.85e3
    f_min = 1.8e3
    nsubsteps = 4

    def const_f_pto_max(wec, x_wec, x_opt):
        f = pto.force_on_wec(wec, x_wec, x_opt, nsubsteps)
        return f_max - f.flatten()

    def const_f_pto_min(wec, x_wec, x_opt):
        f = pto.force_on_wec(wec, x_wec, x_opt, nsubsteps)
        return f.flatten() + f_min

    ineq_cons_max = {'type': 'ineq',
                'fun': const_f_pto_max,
                }

    ineq_cons_min = {'type': 'ineq',
                'fun': const_f_pto_min,
                }

    wec.constraints = [ineq_cons_max, ineq_cons_min]

    options = {}
    obj_fun = pto.average_power
    nstate_opt = pto.nstate
    _, _, x_wec, x_opt, avg_pow, _ = wec.solve(regular_wave, obj_fun,
        nstate_opt,
        scale_x_wec = 1.0,
        scale_x_opt = 0.01,
        scale_obj = 1e-1,
        optim_options=options)

    pto_tdom, _ = pto.post_process(wec, x_wec, x_opt)

    assert pytest.approx(-1*f_min, 1e-5) == pto_tdom['force'].min().values.item()
    assert pytest.approx(f_max, 1e-5) == pto_tdom['force'].max().values.item()


def test_plot(wec):
    _, _ = wec.plot_impedance(show=False)
    _, _ = wec.plot_impedance(style='complex', show=False)


def test_core(wec):
    # set_attr
    hydrostatic_stiffness = wec.hydrostatic_stiffness * 1
    mass_matrix = wec.mass * 1
    fb = wec.fb.copy()
    wec.fb = fb
    wec.mass = mass_matrix
    wec.hydrostatic_stiffness = hydrostatic_stiffness
    wec.run_bem()
    # repr
    print(wec)
    # unused properties
    _ = wec.period
    # unused additional calculations
    wec.bem_calc_rao()
    wec.bem_calc_inf_added_mass()


def test_waves_module(wec):
    # irregular waves
    hs = 1.5
    fp = 1.0/8.0
    dm = 10.0
    s_max = 10.0

    def spectrum_func(f):
        return wot.waves.pierson_moskowitz_spectrum(f, fp, hs)

    def spread_func(f, d):
        return wot.waves.spread_cos2s(f, d, dm, fp, s_max)

    spectrum_name = 'Pierson Moskowitz'
    spread_name = 'Cosine-2S'

    # multidirection
    directions = np.linspace(0, 360, 36, endpoint=False)
    _ = wot.waves.irregular_wave(
        wec.f0, wec.nfreq, directions, spectrum_func, spread_func,
                   spectrum_name, spread_name)

    # long-crested
    direction = 0.0
    _ = wot.waves.long_crested_wave(
        wec.f0, wec.nfreq, spectrum_func, direction, spectrum_name)


def test_jonswap_spectrum(wec):
    tp = 8
    hs = 1.5
    freq = wec.f0 * np.arange(1, wec.nfreq)
    Sj = wot.waves.jonswap_spectrum(freq=freq, fp=1/tp, hs=hs, gamma=1)
    Spm = wot.waves.pierson_moskowitz_spectrum(freq=freq, fp=1/tp, hs=hs)

    assert pytest.approx(Sj, 1e-2) == Spm


def test_pto(wec):
    kinematics = np.eye(wec.ndof)
    pto = wot.pto.ProportionalPTO(kinematics, ['DOF_1'])
    _ = pto.ndof_wec
    x_wec = np.zeros(wec.nstate_wec)
    x_pto = np.zeros(pto.nstate)
    _ = pto.position(wec, x_wec, x_pto)
    _ = pto.acceleration(wec, x_wec, x_pto)
    _ = pto.energy(wec, x_wec, x_pto)


def test_wavebot_ps_theoretical_limit(wec,regular_wave,pto):
    """Check that power obtained using pseudo-spectral with no constraints
    equals theoretical limit.
    """
    wec.constraints = []
    obj_fun = pto.average_power
    nstate_opt = pto.nstate
    _, fdom, _, _, average_power, _ = wec.solve(regular_wave, obj_fun, nstate_opt,
        optim_options={'maxiter': 1000, 'ftol': 1e-8}, scale_x_opt=1e3)
    plim = power_limit(fdom['excitation_force'][1:, 0], wec.hydro.Zi[:, 0, 0])

    assert pytest.approx(average_power, 1e-5) == plim


def test_wavebot_p_cc(wec,resonant_wave):
    """Check that power from proportional damping controller can match
    theoretical limit at the natural resonance.
    """

    # remove constraints
    wec.constraints = []

    # update PTO
    kinematics = np.eye(wec.ndof)
    pto = wot.pto.ProportionalPTO(kinematics)
    obj_fun = pto.average_power
    nstate_opt = pto.nstate
    wec.f_add = {'PTO': pto.force_on_wec}

    _, fdom, _, xopt, average_power, _ = wec.solve(resonant_wave, obj_fun, nstate_opt,
        optim_options={'maxiter': 1000, 'ftol': 1e-8}, scale_x_opt=1e3)
    plim = power_limit(fdom['excitation_force'][1:, 0],
                       wec.hydro.Zi[:, 0, 0]).item()

    assert pytest.approx(average_power, 0.03) == plim


def test_wavebot_pi_cc(wec,regular_wave):
    """Check that power from proportional integral (PI) controller can match
    theoretical limit at any single wave frequency (i.e., regular wave).
    """

    # remove constraints
    wec.constraints = []

    # update PTO
    kinematics = np.eye(wec.ndof)
    pto = wot.pto.ProportionalIntegralPTO(kinematics)
    obj_fun = pto.average_power
    nstate_opt = pto.nstate
    wec.f_add = {'PTO': pto.force_on_wec}

    tdom, fdom, xwec, xopt, average_power, res = wec.solve(regular_wave,
        obj_fun, nstate_opt,
        optim_options={'maxiter': 1000, 'ftol': 1e-8}, scale_x_opt=1e3)
    plim = power_limit(fdom['excitation_force'][1:, 0],
                       wec.hydro.Zi[:, 0, 0]).item()

    assert pytest.approx(average_power, 0.03) == plim


def test_examples_device_wavebot_mesh():
    wb = WaveBot()
    mesh = wb.mesh(mesh_size_factor=0.5)
    assert type(mesh) is meshio._mesh.Mesh


def test_examples_device_wavebot_plot_cross_section():
    wb = WaveBot()
    wb.plot_cross_section()


<<<<<<< HEAD
def test_multiple_dof(regular_wave):
    """When defined as uncoupled, surge and heave computed seperately should
    give same solution as computed together"""

    # frequencies
    f0 = 0.05
    nfreq = 18

    #  mesh
    meshfile = os.path.join(os.path.dirname(__file__), 'data', 'wavebot.stl')

    # capytaine floating body
    fb = cpy.FloatingBody.from_file(meshfile, name="WaveBot")
    fb.add_translation_dof(name="SURGE")
    fb.add_translation_dof(name="HEAVE")

    # hydrostatic
    hs_data = wot.hydrostatics.hydrostatics(fb)
    mass_11 = wot.hydrostatics.mass_matrix_constant_density(hs_data)[0, 0]
    mass_13 = wot.hydrostatics.mass_matrix_constant_density(hs_data)[0, 2] # will be 0
    mass_31 = wot.hydrostatics.mass_matrix_constant_density(hs_data)[2, 0] # will be 0
    mass_33 = wot.hydrostatics.mass_matrix_constant_density(hs_data)[2, 2]
    stiffness_11 = wot.hydrostatics.stiffness_matrix(hs_data)[0, 0]
    stiffness_13 = wot.hydrostatics.stiffness_matrix(hs_data)[0, 2] # will be 0
    stiffness_31 = wot.hydrostatics.stiffness_matrix(hs_data)[2, 0] # will be 0
    stiffness_33 = wot.hydrostatics.stiffness_matrix(hs_data)[2, 2]
    mass = np.array([[mass_11, mass_13],
                     [mass_31, mass_33]])
    stiffness = np.array([[stiffness_11, stiffness_13],
                          [stiffness_31, stiffness_33]])

    # PTO
    kinematics = np.eye(fb.nb_dofs)
    names = ["SURGE", "HEAVE"]
    pto = wot.pto.PseudoSpectralPTO(nfreq, kinematics, names=names)

    # WEC
    f_add = pto.force_on_wec
    wec = wot.WEC(fb, mass, stiffness, f0, nfreq, f_add=f_add)

    # BEM
    wec.run_bem()

    # set diagonal (coupling) components to zero
    wec.hydro.added_mass[:, 0, 1] = 0.0
    wec.hydro.added_mass[:, 1, 0] = 0.0
    wec.hydro.radiation_damping[:, 0, 1] = 0.0
    wec.hydro.radiation_damping[:, 1, 0] = 0.0
    wec._del_impedance()
    wec.bem_calc_impedance()

    # solve
    obj_fun = pto.average_power
    nstate_opt = pto.nstate
    options = {'maxiter': 250, 'ftol': 1e-8}
    scale_x_wec = 100.0
    scale_x_opt = 0.1
    scale_obj = 1.0
    _, _, _, _, avg_pow_sh_sh, _ = wec.solve(
        regular_wave, obj_fun, nstate_opt, optim_options=options,
        scale_x_wec=scale_x_wec, scale_x_opt=scale_x_opt, scale_obj=scale_obj)

    # only surge PTO
    kinematics = np.array([[1.0, 0.0]])
    pto = wot.pto.PseudoSpectralPTO(nfreq, kinematics, names=["SURGE"])
    f_add = pto.force_on_wec
    wec = wot.WEC(fb, mass, stiffness, f0, nfreq, f_add=f_add)
    wec.run_bem()
    obj_fun = pto.average_power
    nstate_opt = pto.nstate
    _, _, _, _, avg_pow_sh_s, _ = wec.solve(
        regular_wave, obj_fun, nstate_opt, optim_options=options,
        scale_x_wec=scale_x_wec, scale_x_opt=scale_x_opt, scale_obj=scale_obj)

    # only heave PTO
    kinematics = np.array([[0.0, 1.0]])
    pto = wot.pto.PseudoSpectralPTO(nfreq, kinematics, names=["HEAVE"])
    f_add = pto.force_on_wec
    wec = wot.WEC(fb, mass, stiffness, f0, nfreq, f_add=f_add)
    wec.run_bem()
    obj_fun = pto.average_power
    nstate_opt = pto.nstate
    _, _, _, _, avg_pow_sh_h, _ = wec.solve(
        regular_wave, obj_fun, nstate_opt, optim_options=options,
        scale_x_wec=scale_x_wec, scale_x_opt=scale_x_opt, scale_obj=scale_obj)

    # WEC only surge
    mass = np.array([[mass_11]])
    stiffness = np.array([[stiffness_11]])
    fb = cpy.FloatingBody.from_file(meshfile, name="WaveBot")
    fb.add_translation_dof(name="SURGE")
    kinematics = np.array([[1.0]])
    pto = wot.pto.PseudoSpectralPTO(nfreq, kinematics, names=["SURGE"])
    f_add = pto.force_on_wec
    wec = wot.WEC(fb, mass, stiffness, f0, nfreq, f_add=f_add)
    wec.run_bem()
    obj_fun = pto.average_power
    nstate_opt = pto.nstate
    _, _, _, _, avg_pow_s_s, _ = wec.solve(
        regular_wave, obj_fun, nstate_opt, optim_options=options,
        scale_x_wec=scale_x_wec, scale_x_opt=scale_x_opt, scale_obj=scale_obj)

    # WEC only heave
    mass = np.array([[mass_33]])
    stiffness = np.array([[stiffness_33]])
    fb = cpy.FloatingBody.from_file(meshfile, name="WaveBot")
    fb.add_translation_dof(name="HEAVE")
    pto = wot.pto.PseudoSpectralPTO(nfreq, kinematics, names=["HEAVE"])
    f_add = pto.force_on_wec
    wec = wot.WEC(fb, mass, stiffness, f0, nfreq, f_add=f_add)
    wec.run_bem()
    obj_fun = pto.average_power
    nstate_opt = pto.nstate
    scale_x_wec = 10000.0
    scale_x_opt = 1.0
    scale_obj = 1.0
    _, _, _, _, avg_pow_h_h, _ = wec.solve(
        regular_wave, obj_fun, nstate_opt, optim_options=options,
        scale_x_wec=scale_x_wec, scale_x_opt=scale_x_opt, scale_obj=scale_obj)

    # checks
    tol = 1e0
    assert pytest.approx(avg_pow_sh_sh, tol) == avg_pow_sh_s + avg_pow_sh_h
    assert pytest.approx(avg_pow_sh_s, tol) == avg_pow_s_s
    assert pytest.approx(avg_pow_sh_h, tol) == avg_pow_h_h
=======
def test_buoyancy_excess(wec, pto, regular_wave):
    """Give too much buoyancy and check that equilibrium point found matches
    that given by the hydrostatic stiffness"""
    
    delta = np.random.randn() # excess buoyancy factor
    
    # remove constraints
    wec.constraints = []
    
    def f_b(wec, x_wec, x_opt):
        V = wec.fb.keep_immersed_part(inplace=False).mesh.volume
        rho = wec.rho
        g = 9.81
        return (1+delta) * rho * V * g * np.ones([wec.ncomponents, wec.ndof])
    
    def f_g(wec, x_wec, x_opt):
        g = 9.81
        m = wec.mass.item()
        return -1 * m * g * np.ones([wec.ncomponents, wec.ndof])
    
    wec.f_add = {**wec.f_add,
                 'Fb':f_b,
                 'Fg':f_g,
                 }
    
    tdom, fdom, x_wec, x_opt, avg_pow, _ = wec.solve(regular_wave, 
                                                obj_fun = pto.average_power,
                                                nstate_opt = pto.nstate,
                                                scale_x_wec = 1.0,
                                                scale_x_opt = 0.01,
                                                scale_obj = 1e-1,
                                                optim_options={})

    mean_pos = tdom.pos.squeeze().mean().item()
    expected = (wec.rho * wec.fb.mesh.volume * wec.g * delta) \
        / wec.hydrostatic_stiffness.item()
    assert pytest.approx (expected, 1e-1) == mean_pos
    
>>>>>>> 27cf9b36
<|MERGE_RESOLUTION|>--- conflicted
+++ resolved
@@ -322,7 +322,6 @@
     wb.plot_cross_section()
 
 
-<<<<<<< HEAD
 def test_multiple_dof(regular_wave):
     """When defined as uncoupled, surge and heave computed seperately should
     give same solution as computed together"""
@@ -448,33 +447,34 @@
     assert pytest.approx(avg_pow_sh_sh, tol) == avg_pow_sh_s + avg_pow_sh_h
     assert pytest.approx(avg_pow_sh_s, tol) == avg_pow_s_s
     assert pytest.approx(avg_pow_sh_h, tol) == avg_pow_h_h
-=======
+
+
 def test_buoyancy_excess(wec, pto, regular_wave):
     """Give too much buoyancy and check that equilibrium point found matches
     that given by the hydrostatic stiffness"""
-    
+
     delta = np.random.randn() # excess buoyancy factor
-    
+
     # remove constraints
     wec.constraints = []
-    
+
     def f_b(wec, x_wec, x_opt):
         V = wec.fb.keep_immersed_part(inplace=False).mesh.volume
         rho = wec.rho
         g = 9.81
         return (1+delta) * rho * V * g * np.ones([wec.ncomponents, wec.ndof])
-    
+
     def f_g(wec, x_wec, x_opt):
         g = 9.81
         m = wec.mass.item()
         return -1 * m * g * np.ones([wec.ncomponents, wec.ndof])
-    
+
     wec.f_add = {**wec.f_add,
                  'Fb':f_b,
                  'Fg':f_g,
                  }
-    
-    tdom, fdom, x_wec, x_opt, avg_pow, _ = wec.solve(regular_wave, 
+
+    tdom, fdom, x_wec, x_opt, avg_pow, _ = wec.solve(regular_wave,
                                                 obj_fun = pto.average_power,
                                                 nstate_opt = pto.nstate,
                                                 scale_x_wec = 1.0,
@@ -485,6 +485,4 @@
     mean_pos = tdom.pos.squeeze().mean().item()
     expected = (wec.rho * wec.fb.mesh.volume * wec.g * delta) \
         / wec.hydrostatic_stiffness.item()
-    assert pytest.approx (expected, 1e-1) == mean_pos
-    
->>>>>>> 27cf9b36
+    assert pytest.approx (expected, 1e-1) == mean_pos