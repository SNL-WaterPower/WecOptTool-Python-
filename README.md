--- conflicted
+++ resolved
@@ -29,12 +29,7 @@
 **Option 2** - using `pip` (requires Fortran compilers on your system):
 
 ```bash
-<<<<<<< HEAD
-pip install wecopttool
-pip install gmsh pygmsh
-=======
 pip install gmsh pygmsh wecopttool
->>>>>>> 4af63ecb
 ```
 
 This approach is not recommended for *Windows* users since compiling `capytaine` on *Windows* requires [extra steps](https://github.com/capytaine/capytaine/issues/115).
