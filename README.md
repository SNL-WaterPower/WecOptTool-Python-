--- conflicted
+++ resolved
@@ -10,22 +10,12 @@
 Refer to [WecOptTool documentation](https://sandialabs.github.io/WecOptTool/) for more information, including project overview, tutorials, theory, and API documentation.
 
 ## Getting started
-<<<<<<< HEAD
 **If you are brand new to Python and/or want detailed installation instructions, [click here](https://github.com/sandialabs/WecOptTool/INSTALLATION.md).**
 
-WecOptTool requires Python >= 3.8. Python 3.9 & 3.10 are supported.
+WecOptTool requires Python >= 3.8. Python 3.10 & 3.11 are supported.
 It is strongly recommended you create a dedicated virtual environment (e.g., using [`conda`](https://www.anaconda.com/), [`mamba`](https://mamba.readthedocs.io/en/latest/), `venv`, etc.) before installing `wecopttool`.
 
-```bash
-conda create -n wot pip
-conda activate wot
-```
-
 From your dedicated environment, you can install WecOptTool via `conda`, `pip`, or `mamba`:
-=======
-WecOptTool requires Python >= 3.8. Python 3.10 & 3.11 are supported.
-It is strongly recommended you create a dedicated virtual environment (e.g., using `conda`, `venv`, etc.) before installing `wecopttool`.
->>>>>>> 21c1eccd
 
 **Option 1** - using `Conda` (requires having `conda-forge` added as a channel in your environment, see instructions [here](https://conda-forge.org/docs/user/introduction.html#how-can-i-install-packages-from-conda-forge)):
 
