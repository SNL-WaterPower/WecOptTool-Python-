--- conflicted
+++ resolved
@@ -14,14 +14,11 @@
 
 **New features**
 
-<<<<<<< HEAD
-* Optional logging of x and obj_fun(x) at each iteration
-=======
 * Expand Theory page in documentation to include
 	* Animations and comparison between pseudo-spectral and time-stepping solutions
 	* Discussion of scaling
 * Add JONSWAP spectrum
->>>>>>> 864d29ae
+* Optional logging of x and obj_fun(x) at each iteration
 
 ## Version 1.0.0 (12/16/2021)
 Initial release.