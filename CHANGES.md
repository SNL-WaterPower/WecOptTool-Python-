
# Changelog

## Version 1.0.3

* minor updates to README

**Bug fixes**

<<<<<<< HEAD
* geom.WaveBot.plot_cross_section now plots correct location of waterline
=======
* All constraints are now being enforced when multiple constraints are passed
>>>>>>> 9ea04554


## Version 1.0.2

* update Tutorial 2
    * new r2 vector
    * improve scaling
    * update discussion of results
* logging of decision vector and objective function
    * now uses absolute value of mean
    * move to `debug` logging level

**Bug fixes**

* Correct dependency name for jupyter-notebook
* Move jupyter-notebook to base install dependecy

**New features**

* Create continuous time functions from the WEC dynamics and PTO pseudo-spectral results.


## Version 1.0.1

**Bug fixes**

* Fixed bug with modifying mass and other properties of the WEC object. Renamed `mass_matrix` to `mass`.
* Fix broken link in RELEASING

**New features**

* Expand Theory page in documentation to include
    * Animations and comparison between pseudo-spectral and time-stepping solutions
    * Discussion of scaling
* Add JONSWAP spectrum
* Optional logging of x and obj_fun(x) at each iteration
* Add example PI controller to PTO module
* Add core methods for
    * Theoretical power limit
    * Natural frequency
* Add tests for
    * Proportional damping (P) controller gives theoretical power limit at natural frequency
    * Proportional integral (PI) controller gives theoretical power limit for regular wave
* Check test results against previous solution where possible

## Version 1.0.0 (12/16/2021)
Initial release.<|MERGE_RESOLUTION|>--- conflicted
+++ resolved
@@ -7,11 +7,8 @@
 
 **Bug fixes**
 
-<<<<<<< HEAD
 * geom.WaveBot.plot_cross_section now plots correct location of waterline
-=======
 * All constraints are now being enforced when multiple constraints are passed
->>>>>>> 9ea04554
 
 
 ## Version 1.0.2
