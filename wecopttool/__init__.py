--- conflicted
+++ resolved
@@ -4,9 +4,9 @@
 
 from wecopttool.core import *
 from wecopttool import waves
-from wecopttool import hydrostatics
+# from wecopttool import hydrostatics
 from wecopttool import pto
-from wecopttool import geom
+# from wecopttool import geom
 
 
 # metadata
@@ -21,7 +21,6 @@
 __doc__ = (f"{__description__} ({__title__}) developed by {__author__}." +
            f" See: {__uri__}.")
 
-<<<<<<< HEAD
 # logging
 _handler = logging.StreamHandler()
 _formatter = logging.Formatter(logging.BASIC_FORMAT)
@@ -40,11 +39,4 @@
     """
     # TODO: include in API documentation
     _log.setLevel(level.upper())
-    _log_capytaine.setLevel(level.upper())
-=======
-from wecopttool.core import *
-from wecopttool import waves
-# from wecopttool import hydrostatics
-from wecopttool import pto
-# from wecopttool import geom
->>>>>>> 741876ff
+    _log_capytaine.setLevel(level.upper())