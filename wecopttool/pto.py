--- conflicted
+++ resolved
@@ -42,7 +42,6 @@
 
 class PTO:
     """A power take-off (PTO) object to be used in conjunction with a 
-<<<<<<< HEAD
     :py:class:`wecopttool.core.WEC` object.
     """
 
@@ -87,20 +86,6 @@
             efficiency. Outputs are between 0-1.
         names
             PTO names.
-=======
-    :python:`WEC` object.
-    TODO
-    """
-
-    def __init__(self, 
-                 ndof: int, 
-                 kinematics: Union[Callable, npt.ArrayLike], 
-                 controller: Optional[Callable] = None, 
-                 impedance=None, #TODO - type?
-                 efficiency=None, #TODO - type?
-                 names: Optional[list[str]] = None):
-        """
->>>>>>> d5fb5a9b
         """
         self._ndof = ndof
         # names
@@ -152,12 +137,8 @@
 
     @property
     def kinematics(self) -> TStateFunction:
-<<<<<<< HEAD
-        """Kinemtaics function."""
-=======
         """Kinematics function.
         """
->>>>>>> d5fb5a9b
         return self._kinematics
 
     @property
@@ -187,7 +168,6 @@
             tmat = wec.time_mat_nsubsteps(nsubsteps)
         return tmat
 
-<<<<<<< HEAD
     def _fkinematics(
         self, 
         f_wec, 
@@ -219,6 +199,7 @@
         """
         time_mat = self._tmat(wec, nsubsteps)
         f_wec_td = np.dot(time_mat, f_wec)
+        assert f_wec_td.shape == (wec.nt, wec.ndof)
         f_wec_td = np.expand_dims(np.transpose(f_wec_td), axis=0)
         kinematics_mat = self.kinematics(wec, x_wec, x_opt, waves, nsubsteps)
         return np.transpose(np.sum(kinematics_mat*f_wec_td, axis=1))
@@ -248,34 +229,10 @@
             Number of steps between the default (implied) time steps.
             A value of :python:`1` corresponds to the default step
             length.
-=======
-    def _fkinematics(self, f_wec, wec, x_wec, x_opt=None, waves=None, nsubsteps: int = 1):
-        """ Return time-domain values in the PTO frame.
-        `f_wec`: Fourier coefficients of some quantity "f" in the WEC frame.
-        TODO
-        """
-        time_mat = self._tmat(wec, nsubsteps)
-        f_wec_td = np.dot(time_mat, f_wec)
-        # assert f_wec_td.shape == (wec.nt*nsubsteps, wec.ndof)
-        f_wec_td = np.expand_dims(np.transpose(f_wec_td), axis=0)
-        # assert f_wec_td.shape == (1, wec.ndof, wec.nt*nsubsteps)
-        kinematics_mat = self.kinematics(wec, x_wec, x_opt, waves, nsubsteps)
-        return np.transpose(np.sum(kinematics_mat*f_wec_td, axis=1))
-
-    def position(self, 
-                 wec: TWEC, 
-                 x_wec: npt.ArrayLike,
-                 x_opt: Optional[npt.ArrayLike],
-                 waves: Optional[Dataset] = None,
-                 nsubsteps: Optional[int] = 1,):
-        """Calculate the PTO position time-series.
-        TODO
->>>>>>> d5fb5a9b
         """
         pos_wec = wec.vec_to_dofmat(x_wec)
         return self._fkinematics(pos_wec, wec, x_wec, x_opt, waves, nsubsteps)
 
-<<<<<<< HEAD
     def velocity(
         self, 
         wec: TWEC, 
@@ -302,20 +259,10 @@
             A value of :python:`1` corresponds to the default step 
             length.
         """
-=======
-    def velocity(self, 
-                 wec: TWEC, 
-                 x_wec: npt.ArrayLike,
-                 x_opt: Optional[npt.ArrayLike],
-                 waves: Optional[Dataset] = None,
-                 nsubsteps: Optional[int] = 1):
-        """Calculate the PTO velocity time-series."""
->>>>>>> d5fb5a9b
         pos_wec = wec.vec_to_dofmat(x_wec)
         vel_wec = np.dot(wec.derivative_mat, pos_wec)
         return self._fkinematics(vel_wec, wec, x_wec, x_opt, waves, nsubsteps)
 
-<<<<<<< HEAD
     def acceleration(
         self, 
         wec: TWEC, 
@@ -341,24 +288,12 @@
             Number of steps between the default (implied) time steps.
             A value of :python:`1` corresponds to the default step 
             length.
-=======
-    def acceleration(self, 
-                     wec: TWEC, 
-                     x_wec: npt.ArrayLike,
-                     x_opt: Optional[npt.ArrayLike],
-                     waves: Optional[Dataset] = None,
-                     nsubsteps: Optional[int] = 1,
-                     ) -> np.ndarray:
-        """Calculate the PTO acceleration time-series.
-        TODO
->>>>>>> d5fb5a9b
         """
         pos_wec = wec.vec_to_dofmat(x_wec)
         vel_wec = np.dot(wec.derivative_mat, pos_wec)
         acc_wec = np.dot(wec.derivative_mat, vel_wec)
         return self._fkinematics(acc_wec, wec, x_wec, x_opt, waves, nsubsteps)
 
-<<<<<<< HEAD
     def force_on_wec(
         self, 
         wec: TWEC, 
@@ -385,13 +320,6 @@
             A value of :python:`1` corresponds to the default step 
             length.
         """
-=======
-    def force_on_wec(self, 
-                     wec: TWEC, 
-                     x_wec: npt.ArrayLike,
-                     x_opt: Optional[npt.ArrayLike],
-                     waves=None, nsubsteps: int = 1):
->>>>>>> d5fb5a9b
         force_td = self.force(wec, x_wec, x_opt, waves, nsubsteps)
         assert force_td.shape == (wec.nt, self.ndof)
         force_td = np.expand_dims(np.transpose(force_td), axis=0)
@@ -400,7 +328,6 @@
         kinematics_mat = np.transpose(kinematics_mat, (1,0,2))
         return np.transpose(np.sum(kinematics_mat*force_td, axis=1))
 
-<<<<<<< HEAD
     def mechanical_power(
         self, 
         wec: TWEC, 
@@ -427,24 +354,11 @@
             Number of steps between the default (implied) time steps.
             A value of :python:`1` corresponds to the default step 
             length.
-=======
-    def mechanical_power(self, 
-                         wec: TWEC, 
-                         x_wec: npt.ArrayLike,
-                         x_opt: Optional[npt.ArrayLike],
-                         waves: Optional[Dataset] = None, 
-                         nsubsteps: Optional[int] = 1,
-                         ) -> np.ndarray:
-        """Calculate the PTO power time-series in each PTO DOF
-        for a given system state.
-        TODO
->>>>>>> d5fb5a9b
         """
         force_td = self.force(wec, x_wec, x_opt, waves, nsubsteps)
         vel_td = self.velocity(wec, x_wec, x_opt, waves, nsubsteps)
         return vel_td * force_td
 
-<<<<<<< HEAD
     def mechanical_energy(
         self, 
         wec: TWEC, 
@@ -471,22 +385,10 @@
             Number of steps between the default (implied) time steps.
             A value of :python:`1` corresponds to the default step 
             length.
-=======
-    def mechanical_energy(self, 
-                          wec: TWEC, 
-                          x_wec: npt.ArrayLike,
-                          x_opt: Optional[npt.ArrayLike],
-                          waves: Optional[Dataset] = None, 
-                          nsubsteps: Optional[int] = 1,
-                          ) -> float:
-        """
-        TODO
->>>>>>> d5fb5a9b
         """
         power_td = self.mechanical_power(wec, x_wec, x_opt, waves, nsubsteps)
         return np.sum(power_td) * wec.dt/nsubsteps
 
-<<<<<<< HEAD
     def mechanical_average_power(
         self, 
         wec: TWEC, 
@@ -513,16 +415,6 @@
             Number of steps between the default (implied) time steps.
             A value of :python:`1` corresponds to the default step 
             length.
-=======
-    def mechanical_average_power(self, 
-                                 wec: TWEC, 
-                                 x_wec: npt.ArrayLike,
-                                 x_opt: Optional[npt.ArrayLike],
-                                 waves: Optional[Dataset] = None, 
-                                 nsubsteps: Optional[int] = 1,
-                                 ) -> float:
-        """TODO
->>>>>>> d5fb5a9b
         """
         energy = self.mechanical_energy(wec, x_wec, x_opt, waves, nsubsteps)
         return energy / wec.tf
@@ -578,7 +470,6 @@
             power_out = power_out * self.efficiency(e2_td, q2_td)
         return power_out
 
-<<<<<<< HEAD
     def energy(
         self, 
         wec: TWEC, 
@@ -606,142 +497,6 @@
             A value of :python:`1` corresponds to the default step 
             length.
         """
-        power_td = self.power(wec, x_wec, x_opt, waves, nsubsteps)
-        return np.sum(power_td) * wec.dt/nsubsteps
-
-    def average_power(
-        self, 
-        wec: TWEC, 
-        x_wec: ndarray,
-        x_opt: ndarray,
-        waves: Optional[xr.Dataset] = None, 
-        nsubsteps: Optional[int] = 1,
-        ) -> float:
-        """Calculate the average power in each PTO DOF for a given 
-        system state.
-        
-        Parameters
-        ----------
-        wec
-            :py:class:`wecopttool.core.WEC` object.
-        x_wec
-            WEC dynamic state.
-        x_opt
-            Optimization (control) state.
-        waves
-            :py:class:`xarray.Dataset` with the structure and elements 
-            shown by :py:mod:`wecopttool.waves`.
-        nsubsteps
-            Number of steps between the default (implied) time steps.
-            A value of :python:`1` corresponds to the default step 
-            length.
-        """
-        energy = self.energy(wec, x_wec, x_opt, waves, nsubsteps)
-        return energy / wec.tf
-    
-    def post_process(
-        self, 
-        wec: TWEC, 
-        res: OptimizeResult,
-        waves: Optional[xr.DataArray] = None,
-        nsubsteps: Optional[int] = 1,
-    ) -> tuple[xr.Dataset, xr.Dataset]:
-        """Transform the results from optimization solution to a form
-        that the user can work with directly.
-        
-        Examples
-        --------
-        The :meth:`wecopttool.core.WEC.solve` method only returns the 
-        post-processed results for the :py:class:`wecopttool.core.WEC` 
-        object.
-        
-        >>> res_wec_fd, res_wec_td, res_opt = wec.solve(waves=wave,
-                                              obj_fun=pto.average_power,
-                                              nstate_opt=2*nfreq+1)
-                                            
-        To get the post-processed results for the 
-        :py:class:`wecopttool.pto.PTO`, you may call
-        
-        >>> res_pto_fd, res_pto_td = pto.post_process(wec,res_opt)
-                                            
-        For smoother plots, you can set :python:`nsubsteps` to a value 
-        greater than 1.
-        
-        >>> res_pto_fd, res_pto_td = pto.post_process(wec,res_opt,
-                                                      nsubsteps=4)
-        >>> res_pto_td.power.plot()
-        
-        Parameters
-        ----------
-        wec
-            :py:class:`wecopttool.core.WEC` object.
-        res
-            Results produced by :py:func:`scipy.optimize.minimize`.
-        waves
-            :py:class:`xarray.Dataset` with the structure and elements 
-            shown by :py:mod:`wecopttool.waves`.
-        nsubsteps
-            Number of steps between the default (implied) time steps.
-            A value of :python:`1` corresponds to the default step 
-            length.
-            
-        Returns
-        -------
-        results_fd
-            :py:class:`xarray.Dataset` with frequency domain results.
-        results_td
-            :py:class:`xarray.Dataset` with time domain results.
-=======
-    def energy(self, 
-               wec: TWEC, 
-               x_wec: npt.ArrayLike,
-               x_opt: Optional[npt.ArrayLike],
-               waves: Optional[Dataset] = None, 
-               nsubsteps: Optional[int] = 1,
-               ) -> float:
-        """TODO"""
-        power_td = self.power(wec, x_wec, x_opt, waves, nsubsteps)
-        return np.sum(power_td) * wec.dt/nsubsteps
-
-    def average_power(self, 
-                      wec: TWEC, 
-                      x_wec: npt.ArrayLike,
-                      x_opt: Optional[npt.ArrayLike],
-                      waves: Optional[Dataset] = None, 
-                      nsubsteps: Optional[int] = 1,
-                      ) -> float:
-        energy = self.energy(wec, x_wec, x_opt, waves, nsubsteps)
-        return energy / wec.tf
-    
-    def post_process(self, 
-                     wec: TWEC, 
-                     res: OptimizeResult,
-                     waves: xr.DataArray = None,
-                     nsubsteps: Optional[int] = 1,
-                     ) -> tuple[xr.Dataset, xr.Dataset]:
-        """TODO
->>>>>>> d5fb5a9b
-        """
-        
-        x_wec, x_opt = wec.decompose_state(res.x)
-        
-        # position
-        pos_td = self.position(wec, x_wec, x_opt, waves, nsubsteps)
-        pos_fd = wec.td_to_fd(pos_td[::nsubsteps])
-
-        # velocity
-        vel_td = self.velocity(wec, x_wec, x_opt, waves, nsubsteps)
-        vel_fd = wec.td_to_fd(vel_td[::nsubsteps])
-
-        # acceleration
-        acc_td = self.acceleration(wec, x_wec, x_opt, waves, nsubsteps)
-        acc_fd = wec.td_to_fd(acc_td[::nsubsteps])
-
-        # force
-        force_td = self.force(wec, x_wec, x_opt, waves, nsubsteps)
-        force_fd = wec.td_to_fd(force_td[::nsubsteps])
-
-        # power
         power_td = self.power(wec, x_wec, x_opt, waves, nsubsteps)
         power_fd = wec.td_to_fd(power_td[::nsubsteps])
         
@@ -795,10 +550,165 @@
         
         return results_fd, results_td
 
+    def average_power(
+        self, 
+        wec: TWEC, 
+        x_wec: ndarray,
+        x_opt: ndarray,
+        waves: Optional[xr.Dataset] = None, 
+        nsubsteps: Optional[int] = 1,
+        ) -> float:
+        """Calculate the average power in each PTO DOF for a given 
+        system state.
+        
+        Parameters
+        ----------
+        wec
+            :py:class:`wecopttool.core.WEC` object.
+        x_wec
+            WEC dynamic state.
+        x_opt
+            Optimization (control) state.
+        waves
+            :py:class:`xarray.Dataset` with the structure and elements 
+            shown by :py:mod:`wecopttool.waves`.
+        nsubsteps
+            Number of steps between the default (implied) time steps.
+            A value of :python:`1` corresponds to the default step 
+            length.
+        """
+        energy = self.energy(wec, x_wec, x_opt, waves, nsubsteps)
+        return energy / wec.tf
+    
+    def post_process(
+        self, 
+        wec: TWEC, 
+        res: OptimizeResult,
+        waves: Optional[xr.DataArray] = None,
+        nsubsteps: Optional[int] = 1,
+    ) -> tuple[xr.Dataset, xr.Dataset]:
+        """Transform the results from optimization solution to a form
+        that the user can work with directly.
+        
+        Examples
+        --------
+        The :meth:`wecopttool.core.WEC.solve` method only returns the 
+        post-processed results for the :py:class:`wecopttool.core.WEC` 
+        object.
+        
+        >>> res_wec_fd, res_wec_td, res_opt = wec.solve(waves=wave,
+                                              obj_fun=pto.average_power,
+                                              nstate_opt=2*nfreq+1)
+                                            
+        To get the post-processed results for the 
+        :py:class:`wecopttool.pto.PTO`, you may call
+        
+        >>> res_pto_fd, res_pto_td = pto.post_process(wec,res_opt)
+                                            
+        For smoother plots, you can set :python:`nsubsteps` to a value 
+        greater than 1.
+        
+        >>> res_pto_fd, res_pto_td = pto.post_process(wec,res_opt,
+                                                      nsubsteps=4)
+        >>> res_pto_td.power.plot()
+        
+        Parameters
+        ----------
+        wec
+            :py:class:`wecopttool.core.WEC` object.
+        res
+            Results produced by :py:func:`scipy.optimize.minimize`.
+        waves
+            :py:class:`xarray.Dataset` with the structure and elements 
+            shown by :py:mod:`wecopttool.waves`.
+        nsubsteps
+            Number of steps between the default (implied) time steps.
+            A value of :python:`1` corresponds to the default step 
+            length.
+            
+        Returns
+        -------
+        results_fd
+            :py:class:`xarray.Dataset` with frequency domain results.
+        results_td
+            :py:class:`xarray.Dataset` with time domain results.
+        """
+        
+        x_wec, x_opt = wec.decompose_state(res.x)
+        
+        # position
+        pos_td = self.position(wec, x_wec, x_opt, waves, nsubsteps)
+        pos_fd = wec.td_to_fd(pos_td[::nsubsteps])
+
+        # velocity
+        vel_td = self.velocity(wec, x_wec, x_opt, waves, nsubsteps)
+        vel_fd = wec.td_to_fd(vel_td[::nsubsteps])
+
+        # acceleration
+        acc_td = self.acceleration(wec, x_wec, x_opt, waves, nsubsteps)
+        acc_fd = wec.td_to_fd(acc_td[::nsubsteps])
+
+        # force
+        force_td = self.force(wec, x_wec, x_opt, waves, nsubsteps)
+        force_fd = wec.td_to_fd(force_td[::nsubsteps])
+
+        # power
+        power_td = self.power(wec, x_wec, x_opt, waves, nsubsteps)
+        power_fd = wec.td_to_fd(power_td[::nsubsteps])
+        
+        # mechanical power
+        mech_power_td = self.mechanical_power(wec, x_wec, x_opt, waves, 
+                                              nsubsteps)
+        mech_power_fd = wec.td_to_fd(mech_power_td[::nsubsteps])
+        
+        pos_attr = {'long_name': 'Position', 'units': 'm or rad'}
+        vel_attr = {'long_name': 'Velocity', 'units': 'm/s or rad/s'}
+        acc_attr = {'long_name': 'Acceleration', 'units': 'm/s^2 or rad/s^2'}
+        force_attr = {'long_name': 'Force or moment on WEC', 
+                      'units': 'N or Nm'}
+        power_attr = {'long_name': 'Power', 'units': 'W'}
+        mech_power_attr = {'long_name': 'Mechanical power', 'units': 'W'}
+        omega_attr = {'long_name': 'Frequency', 'units': 'rad/s'}
+        dof_attr = {'long_name': 'PTO degree of freedom'}
+        time_attr = {'long_name': 'Time', 'units': 's'}
+        
+        t_dat = wec.time_nsubsteps(nsubsteps)
+        
+        results_fd = xr.Dataset(
+            data_vars={
+                'pos': (['omega','dof'], pos_fd, pos_attr),
+                'vel': (['omega','dof'], vel_fd, vel_attr),
+                'acc': (['omega','dof'], acc_fd, acc_attr),
+                'force': (['omega','dof'], force_fd, force_attr),
+                'power': (['omega','dof'], power_fd, power_attr),
+                'mech_power': (['omega','dof'], mech_power_fd, mech_power_attr)
+            },
+            coords={
+                'omega':('omega', wec.omega, omega_attr),
+                'dof':('dof', self.names, dof_attr)},
+            attrs={"time_created_utc": f"{datetime.utcnow()}"}
+            )
+        
+        results_td = xr.Dataset(
+            data_vars={
+                'pos': (['time','dof'], pos_td, pos_attr),
+                'vel': (['time','dof'], vel_td, vel_attr),
+                'acc': (['time','dof'], acc_td, acc_attr),
+                'force': (['time','dof'], force_td, force_attr),
+                'power': (['time','dof'], power_td, power_attr),
+                'mech_power': (['time','dof'], mech_power_td, mech_power_attr)
+            },
+            coords={
+                'time':('time', t_dat, time_attr),
+                'dof':('dof', self.names, dof_attr)},
+            attrs={"time_created_utc": f"{datetime.utcnow()}"}
+            )
+        
+        return results_fd, results_td
+
 
 
 # power conversion chain
-<<<<<<< HEAD
 def _make_abcd(impedance: ndarray, ndof: int) -> ndarray:
     """Transform the impedance matrix into ABCD form from a MIMO 
     transfer function.
@@ -813,10 +723,6 @@
         Must be specified if :python:`inertia_in_forces is True`, else 
         not used.
     """
-=======
-def _make_abcd(impedance: npt.ArrayLike, ndof: int) -> ndarray:
-    """TODO"""
->>>>>>> d5fb5a9b
     z_11 = impedance[:ndof, :ndof, :]  # Fu
     z_12 = impedance[:ndof, ndof:, :]  # Fi
     z_21 = impedance[ndof:, :ndof, :]  # Vu
@@ -831,16 +737,10 @@
     return np.block([[[abcd_11], [abcd_12]], [[abcd_21], [abcd_22]]])
 
 
-<<<<<<< HEAD
 def _make_mimo_transfer_mat(
     impedance_abcd: ndarray, 
     ndof: int,
     ) -> np.ndarray:
-=======
-def _make_mimo_transfer_mat(impedance_abcd: npt.ArrayLike, 
-                            ndof: int,
-                            ) -> np.ndarray:
->>>>>>> d5fb5a9b
     """Create a block matrix of the MIMO transfer function.
     
     Parameters
@@ -866,7 +766,6 @@
 
 
 # controllers
-<<<<<<< HEAD
 def controller_unstructured(
     pto: TPTO, 
     wec: TWEC, 
@@ -896,21 +795,11 @@
         A value of :python:`1` corresponds to the default step 
         length.
     """
-=======
-def controller_unstructured(pto, 
-                            wec: TWEC, 
-                            x_wec: npt.ArrayLike, 
-                            x_opt: npt.ArrayLike, 
-                            waves: Optional[Dataset] = None, 
-                            nsubsteps=1) -> ndarray:
-    """TODO"""
->>>>>>> d5fb5a9b
     x_opt = np.reshape(x_opt, (-1, pto.ndof), order='F')
     tmat = pto._tmat(wec, nsubsteps)
     return np.dot(tmat, x_opt)
 
 
-<<<<<<< HEAD
 def controller_pid(
     pto: TPTO, 
     wec: TWEC, 
@@ -949,19 +838,6 @@
     derivative
         True to include derivative gain
     """
-=======
-def controller_pid(pto, 
-                   wec: TWEC, 
-                   x_wec: npt.ArrayLike, 
-                   x_opt: npt.ArrayLike,
-                   waves: Optional[Dataset] = None, 
-                   nsubsteps: Optional[int] = 1,
-                   proportional: Optional[bool] = True, 
-                   integral: Optional[bool] = True, 
-                   derivative: Optional[bool] = True,
-                   ) -> ndarray:
-    """TODO"""
->>>>>>> d5fb5a9b
     ndof = pto.ndof
     force_td = np.zeros([wec.nt, ndof])
     idx = 0
@@ -984,7 +860,6 @@
     return force_td
 
 
-<<<<<<< HEAD
 def controller_pi(
     pto: TPTO, 
     wec: TWEC,
@@ -1014,22 +889,11 @@
             A value of :python:`1` corresponds to the default step
             length.
     """
-=======
-def controller_pi(pto, 
-                  wec: TWEC,
-                  x_wec: npt.ArrayLike, 
-                  x_opt: npt.ArrayLike, 
-                  waves: Optional[Dataset] = None, 
-                  nsubsteps: Optional[int] = 1,
-                  ) -> ndarray:
-    "TODO"
->>>>>>> d5fb5a9b
     force_td = controller_pid(pto, wec, x_wec, x_opt, waves, nsubsteps,
                                True, True, False)
     return force_td
 
 
-<<<<<<< HEAD
 def controller_p(
     pto: TPTO, 
     wec: TWEC, 
@@ -1058,16 +922,6 @@
         Number of steps between the default (implied) time steps.
         A value of :python:`1` corresponds to the default step length.
     """
-=======
-def controller_p(pto, 
-                 wec: TWEC, 
-                 x_wec: npt.ArrayLike, 
-                 x_opt: npt.ArrayLike, 
-                 waves: Optional[Dataset] = None, 
-                 nsubsteps: Optional[int] = 1,
-                 ) -> ndarray:
-    """TODO"""
->>>>>>> d5fb5a9b
     force_td = controller_pid(pto, wec, x_wec, x_opt, waves, nsubsteps,
                                True, False, False)
     return force_td