--- conflicted
+++ resolved
@@ -17,20 +17,11 @@
 from __future__ import annotations
 
 
-<<<<<<< HEAD
 from typing import Optional, TypeVar, Callable, Union
-=======
-from typing import Optional, TypeVar, Callable, Iterable, Union
->>>>>>> b3f13f1b
 
 import autograd.numpy as np
 from autograd.builtins import isinstance, tuple, list, dict
 from autograd.numpy import ndarray
-<<<<<<< HEAD
-=======
-import numpy.typing as npt
-import datetime
->>>>>>> b3f13f1b
 from scipy.linalg import block_diag
 from scipy.optimize import OptimizeResult
 from xarray import DataArray, Dataset
@@ -525,7 +516,6 @@
         """
         energy = self.energy(wec, x_wec, x_opt, waves, nsubsteps)
         return energy / wec.tf
-<<<<<<< HEAD
 
     def post_process(self,
         wec: TWEC,
@@ -578,18 +568,7 @@
             :py:class:`xarray.Dataset` with frequency domain results.
         results_td
             :py:class:`xarray.Dataset` with time domain results.
-=======
-    
-    def post_process(self, 
-                     wec: TWEC, 
-                     res: OptimizeResult,
-                     waves: DataArray = None,
-                     nsubsteps: Optional[int] = 1,
-                     ) -> tuple[Dataset, Dataset]:
-        """TODO
->>>>>>> b3f13f1b
-        """
-
+        """
         x_wec, x_opt = wec.decompose_state(res.x)
 
         # position
@@ -629,11 +608,8 @@
         time_attr = {'long_name': 'Time', 'units': 's'}
 
         t_dat = wec.time_nsubsteps(nsubsteps)
-<<<<<<< HEAD
-
-=======
-        
->>>>>>> b3f13f1b
+
+
         results_fd = Dataset(
             data_vars={
                 'pos': (['omega','dof'], pos_fd, pos_attr),
@@ -648,11 +624,7 @@
                 'dof':('dof', self.names, dof_attr)},
             attrs={"time_created_utc": f"{datetime.utcnow()}"}
             )
-<<<<<<< HEAD
-
-=======
-        
->>>>>>> b3f13f1b
+
         results_td = Dataset(
             data_vars={
                 'pos': (['time','dof'], pos_td, pos_attr),
