"""Provide power take-off (PTO) forces and produced energy functions
for common PTO control approaches.

The PTO produced energy can be used as the objective function for the
control optimization.
The PTO force can be included as an additional force in the WEC
dynamics.
"""


from __future__ import annotations
import imp


from typing import Optional

import autograd.numpy as np
from autograd.builtins import isinstance, tuple, list, dict
import numpy.typing as npt
from scipy.linalg import block_diag

<<<<<<< HEAD
from wecopttool.core import WEC, real_to_complex
=======
from wecopttool.core import WEC, complex_to_real, td_to_fd, dofmat_to_vec, vec_to_dofmat
>>>>>>> 208a26d8


class PTO:

    def __init__(self, ndof, kinematics, controller=None, impedance=None, efficiency=None,
                 names: Optional[list[str]] = None):
        """
        controller: (...) -> pto force in td in pto frame
        power: (...) -> power time-series
        (...) = (pto, wec, x_wec, x_opt, waves, nsubsteps)
        """
        self.ndof = ndof
        # names
        if names is None:
            self.names = [f'PTO_{i}' for i in range(ndof)] if names is None else names
        else:
            self.names = names
        # kinematics
        if callable(kinematics):
            def kinematics_fun(wec, x_wec, x_opt, waves, nsubsteps=1):
                pos_wec = wec.vec_to_dofmat(x_wec)
                tmat = self._tmat(wec, nsubsteps)
                pos_wec_td = np.dot(tmat, pos_wec)
                return kinematics(pos_wec_td)
        else:
            def kinematics_fun(wec, x_wec, x_opt, waves, nsubsteps=1):
                n = (wec.nt-1)*nsubsteps + 1
                return np.repeat(kinematics[:, :, np.newaxis], n, axis=-1)
        self.kinematics = kinematics_fun
        # controller
        if controller is None:
            controller = controller_unstructured
        self.force = controller
        # power
        self.impedance = impedance
        self.efficiency = efficiency
        if impedance is not None:
            impedance_abcd = _make_abcd(impedance, ndof)
            self.transfer_mat = _make_mimo_transfer_mat(impedance_abcd, ndof)
        else:
            self.transfer_mat = None

    def _tmat(self, wec, nsubsteps: int = 1):
        if nsubsteps==1:
            tmat = wec.time_mat
        else:
            tmat = wec.time_mat_nsubsteps(nsubsteps)
        return tmat

    def _kinematics(self, f_wec, wec, x_wec, x_opt=None, waves=None, nsubsteps: int = 1):
        """ Return time-domain values in the PTO frame.
        `f_wec`: Fourier coefficients of some quantity "f" in the WEC frame.
        """
        time_mat = self._tmat(wec, nsubsteps)
        f_wec_td = np.dot(time_mat, f_wec)
        assert f_wec_td.shape == (wec.nt, wec.ndof)
        f_wec_td = np.expand_dims(np.transpose(f_wec_td), axis=0)
        assert f_wec_td.shape == (1, wec.ndof, wec.nt)
        kinematics_mat = self.kinematics(wec, x_wec, x_opt, waves)
        return np.transpose(np.sum(kinematics_mat*f_wec_td, axis=1))

    def position(self, wec: WEC, x_wec: npt.ArrayLike,
                 x_opt: Optional[npt.ArrayLike],
                 waves=None, nsubsteps: int = 1):
        """Calculate the PTO position time-series."""
        pos_wec = wec.vec_to_dofmat(x_wec)
        return self._kinematics(pos_wec, wec, x_wec, x_opt, waves, nsubsteps)

    def velocity(self, wec: WEC, x_wec: npt.ArrayLike,
                 x_opt: Optional[npt.ArrayLike],
                 waves=None, nsubsteps: int = 1):
        """Calculate the PTO velocity time-series."""
        pos_wec = wec.vec_to_dofmat(x_wec)
        vel_wec = np.dot(wec.derivative_mat, pos_wec)
        return self._kinematics(vel_wec, wec, x_wec, x_opt, waves, nsubsteps)

    def acceleration(self, wec: WEC, x_wec: npt.ArrayLike,
                     x_opt: Optional[npt.ArrayLike],
                     waves=None, nsubsteps: int = 1) -> np.ndarray:
        """Calculate the PTO acceleration time-series."""
        pos_wec = wec.vec_to_dofmat(x_wec)
        vel_wec = np.dot(wec.derivative_mat, pos_wec)
        acc_wec = np.dot(wec.derivative_mat, vel_wec)
        return self._kinematics(acc_wec, wec, x_wec, x_opt, waves, nsubsteps)

    def force_on_wec(self, wec: WEC, x_wec: npt.ArrayLike,
                     x_opt: Optional[npt.ArrayLike],
                     waves=None, nsubsteps: int = 1):
        force_td = self.force(self, wec, x_wec, x_opt, waves, nsubsteps)
        assert force_td.shape == (wec.nt, self.ndof)
        force_td = np.expand_dims(np.transpose(force_td), axis=0)
        assert force_td.shape == (1, wec.ndof, wec.nt)
        kinematics_mat = self.kinematics(wec, x_wec, x_opt, waves)
        kinematics_mat = np.transpose(kinematics_mat, (1,0,2))
        return np.transpose(np.sum(kinematics_mat*force_td, axis=1))

    def mechanical_power(self, wec: WEC, x_wec: npt.ArrayLike,
                         x_opt: Optional[npt.ArrayLike],
                         waves=None, nsubsteps: int = 1) -> np.ndarray:
        """Calculate the PTO power time-series in each PTO DOF
        for a given system state.
        """
        force_td = self.force(self, wec, x_wec, x_opt, waves, nsubsteps)
        vel_td = self.velocity(wec, x_wec, x_opt, waves, nsubsteps)
        return vel_td * force_td

    def mechanical_energy(self, wec: WEC, x_wec: npt.ArrayLike,
                          x_opt: Optional[npt.ArrayLike],
              waves=None, nsubsteps: int = 1):
        power_td = self.mechanical_power(wec, x_wec, x_opt, waves, nsubsteps)
        return np.sum(power_td) * wec.dt/nsubsteps

<<<<<<< HEAD
    def average_power(self, wec: WEC, x_wec: npt.ArrayLike,
                      x_opt: npt.ArrayLike, nsubsteps: int = 1) -> float:
        """Calculate the average power of the PTO for the given wave
        spectrum.

        Parameters
        ----------
        wec: WEC
            The WEC.
        x_wec: np.ndarray
            WEC dynamics state.
        x_opt: np.ndarray
            Optimization (PTO controller) state.
        nsubsteps: int
            Number of subdivisions between the default (implied) time
            steps.

        Returns
        -------
        float
            Average power (in Watts).
        """
        return self.energy(wec, x_wec, x_opt, nsubsteps) / wec.tf

    def post_process(self, wec: WEC, x_wec: npt.ArrayLike, x_opt: npt.ArrayLike
                     ) -> tuple[xr.Dataset, xr.Dataset]:
        """Transform the results from optimization solution to a form
        that the user can work with directly.
        """
        # position
        wec_pos = wec.vec_to_dofmat(x_wec)
        pos = wec_pos @ self._kinematics_t
        pos_fd = real_to_complex(pos)
        pos_td = wec.time_mat @ pos

        # velocity
        vel = wec.derivative_mat @ pos
        vel_fd = real_to_complex(vel)
        vel_td = wec.time_mat @ vel

        # acceleration
        acc = wec.derivative_mat @ vel
        acc_fd = real_to_complex(acc)
        acc_td = wec.time_mat @ acc

        # force
        force_td = self.force(wec, x_wec, x_opt)
        force_fd = wec.td_to_fd(force_td)

        # power
        power_td = self.power(wec, x_wec, x_opt)
        power_fd = wec.td_to_fd(power_td)

        # assemble time-domain xarray
        dims = ['time', 'dof_pto']
        coords = [(dims[0], wec.time, {'units': 's',
                                       'long_name':'Time'}), (dims[1], self.names)]
        attrs_f = {'long_name': 'PTO force', 'units': 'N or N*m'}
        attrs_p = {'long_name': 'PTO power', 'units': 'W'}
        attrs_pos = {'long_name': 'PTO position', 'units': 'm or rad'}
        attrs_vel = {'long_name': 'PTO velocity', 'units': 'm/s or rad/s'}
        attrs_acc = {'long_name': 'PTO acceleration',
                    'units': 'm/s^2 or rad/s^2'}
        force_td = xr.DataArray(
            force_td, dims=dims, coords=coords, attrs=attrs_f)
        power_td = xr.DataArray(
            power_td, dims=dims, coords=coords, attrs=attrs_p)
        pos_td = xr.DataArray(
            pos_td, dims=dims, coords=coords, attrs=attrs_pos)
        vel_td = xr.DataArray(
            vel_td, dims=dims, coords=coords, attrs=attrs_vel)
        acc_td = xr.DataArray(
            acc_td, dims=dims, coords=coords, attrs=attrs_acc)
        time_dom = xr.Dataset({'pos': pos_td, 'vel': vel_td, 'acc': acc_td,
                            'force': force_td, 'power': power_td},)

        # assemble frequency-domain xarray
        omega = np.concatenate([np.array([0.0]), wec.omega])
        dims[0] = 'omega'
        coords[0] = (dims[0], omega, {'units': 'rad/s',
                                      'long_name': 'Frequency'})
        attrs_f['units'] = 'N^2*s'
        attrs_p['units'] = 'W^2*s'
        attrs_pos['units'] = 'm^2*s or rad^2*s'
        attrs_vel['units'] = 'm^2/s or rad^2/s'
        attrs_acc['units'] = 'm^2/s^3 or rad^2/s^3'
        force_fd = xr.DataArray(force_fd, dims=dims, coords=coords, attrs=attrs_f)
        power_fd = xr.DataArray(power_fd, dims=dims, coords=coords, attrs=attrs_p)
        pos_fd = xr.DataArray(pos_fd, dims=dims, coords=coords, attrs=attrs_pos)
        vel_fd = xr.DataArray(vel_fd, dims=dims, coords=coords, attrs=attrs_vel)
        acc_fd = xr.DataArray(acc_fd, dims=dims, coords=coords, attrs=attrs_acc)
        freq_dom = xr.Dataset({'pos': pos_fd, 'vel': vel_fd, 'acc': acc_fd,
                            'force': force_fd, 'power': power_fd},)

        return time_dom, freq_dom

    # define in subclass:
    _errmsg = "This should be implemented in the subclasses."

    @property
    def nstate_per_dof(self):
        """Number of PTO states per PTO DOF."""
        raise NotImplementedError(self._errmsg)

    def force(self, wec: WEC, x_wec: npt.ArrayLike, x_opt: npt.ArrayLike,
              nsubsteps: int = 1) -> np.ndarray:
        """Calculate the PTO forces time-series in each PTO DOF for a
        given system state.

        Parameters
        ----------
        wec: wecopttool.WEC
            The WEC.
        x_wec: np.ndarray
            WEC dynamics state.
        x_opt: np.ndarray
            Optimization (PTO control) state.
        nsubsteps: int
            Number of subdivisions between the default (implied) time
            steps.

        Returns
        -------
        np.ndarray
            PTO force in the time domain in the PTO's DOFs.
        """
        raise NotImplementedError(self._errmsg)


class PseudoSpectralPTO(_PTO):
    """Pseudo-spectral PTO control.

    Unstructured numerical optimal time-dependent PTO-force.
    Equivalent to conjugate gradient (CC) if no additional constraints.
    See ``_PTO``.
    """

    def __init__(self, nfreq: int, kinematics: np.ndarray,
                 names: list[str] | None = None) -> None:
        """
        Parameters
        ----------
        nfreq: int
            Number of frequencies in pseudo-spectral problem. Should
            match the BEM and wave frequencies.
        kinematics: np.ndarray
            Matrix that converts from the WEC DOFs to the PTO DOFs.
            Shape: (PTO DOFs, WEC DOFs).
        """
        super().__init__(kinematics, names)
        self.nfreq = nfreq

    @property
    def nstate_per_dof(self):
        return 2 * self.nfreq

    def force(self, wec: WEC, x_wec: npt.ArrayLike, x_opt: npt.ArrayLike,
              nsubsteps: int = 1) -> np.ndarray:
        return self._pseudo_spectral(wec, x_opt, nsubsteps)

    def energy(self, wec: WEC, x_wec: npt.ArrayLike, x_opt: npt.ArrayLike,
               nsubsteps: int = 1) -> float:
        if nsubsteps == 1:
            wec_pos = wec.vec_to_dofmat(x_wec)
            pos = self._wec_pos_to_pto_pos(wec_pos)
            vel = np.dot(wec.derivative_mat, pos)
            vel_vec = self._dofmat_to_vec(vel[1:, :])
            energy_produced = 1/(2*wec.f0) * np.dot(vel_vec, x_opt)
=======
    def mechanical_average_power(self, wec: WEC, x_wec: npt.ArrayLike,
                                 x_opt: Optional[npt.ArrayLike],
                                 waves=None, nsubsteps: int = 1):
        energy = self.mechanical_energy(wec, x_wec, x_opt, waves, nsubsteps)
        return energy / wec.tf

    def power(self, wec: WEC, x_wec: npt.ArrayLike,
              x_opt: Optional[npt.ArrayLike], waves=None, nsubsteps: int = 1):
        e1_td = self.force(self, wec, x_wec, x_opt, waves)
        q1_td = self.velocity(wec, x_wec, x_opt, waves)
        # convert e1 (PTO force), q1 (PTO velocity) to e2,q2
        if self.impedance is not None:
            q1 = complex_to_real(td_to_fd(q1_td, False))
            e1 = complex_to_real(td_to_fd(e1_td, False))
            vars_1 = np.hstack([q1[1:, :], e1[1:, :]])
            vars_1_flat = dofmat_to_vec(vars_1)
            vars_2_flat = np.dot(self.transfer_mat, vars_1_flat)
            vars_2 = vec_to_dofmat(vars_2_flat, 2*self.ndof)
            e2 = vars_2[:, self.ndof:]
            q2 = vars_2[:, :self.ndof]
            time_mat = self._tmat(wec, nsubsteps)[:, 1:]
            e2_td = np.dot(time_mat, e2)
            q2_td = np.dot(time_mat, q2)
>>>>>>> 208a26d8
        else:
            e2_td = e1_td
            q2_td = q1_td
        # power
        power_out = e2_td * q2_td
        if self.efficiency is not None:
            power_out = power_out * self.efficiency(e2_td, q2_td)
        return power_out

    def energy(self, wec: WEC, x_wec: npt.ArrayLike,
               x_opt: Optional[npt.ArrayLike],
               waves=None, nsubsteps: int = 1):
        power_td = self.power(wec, x_wec, x_opt, waves, nsubsteps)
        return np.sum(power_td) * wec.dt/nsubsteps

    def average_power(self, wec: WEC, x_wec: npt.ArrayLike,
                      x_opt: Optional[npt.ArrayLike],
                      waves=None, nsubsteps: int = 1):
        energy = self.energy(wec, x_wec, x_opt, waves, nsubsteps)
        return energy / wec.tf


# power conversion chain
def _make_abcd(impedance, ndof):
    z_11 = impedance[:ndof, :ndof, :]  # Fu
    z_12 = impedance[:ndof, ndof:, :]  # Fi
    z_21 = impedance[ndof:, :ndof, :]  # Vu
    z_22 = impedance[ndof:, ndof:, :]  # Vi
    z_12_inv = np.linalg.inv(z_12.T).T

    mmult = lambda a,b: np.einsum('mnr,mnr->mnr', a, b)
    abcd_11 = -1 * mmult(z_12_inv, z_11)
    abcd_12 = z_12_inv
    abcd_21 = z_21 - mmult(z_22, mmult(z_12_inv, z_11))
    abcd_22 = mmult(z_22, z_12_inv)
    return np.block([[[abcd_11], [abcd_12]], [[abcd_21], [abcd_22]]])


def _make_mimo_transfer_mat(impedance_abcd, ndof) -> np.ndarray:
    """Create a block matrix of the MIMO transfer function.
    """
    elem = [[None]*2*ndof for _ in range(2*ndof)]
    def block(re, im): return np.array([[re, -im], [im, re]])
    for idof in range(2*ndof):
        for jdof in range(2*ndof):
            Zp = impedance_abcd[idof, jdof, :]
            re = np.real(Zp)
            im = np.imag(Zp)
            blocks = [block(ire, iim) for (ire, iim) in zip(re, im)]
            elem[idof][jdof] = block_diag(*blocks)
    return np.block(elem)


# controllers
def controller_unstructured(pto, wec, x_wec, x_opt, waves=None, nsubsteps=1):
    x_opt = np.reshape(x_opt, (-1, pto.ndof), order='F')
    tmat = pto._tmat(wec, nsubsteps)
    return np.dot(tmat, x_opt)


def controller_pid(pto, wec, x_wec, x_opt, waves=None, nsubsteps=1,
                   proportional=True, integral=True, derivative=True):
    ndof = pto.ndof
    force_td = np.zeros([wec.nt, ndof])
    idx = 0

    def update_force_td(B):
        nonlocal idx, force_td
        u = np.reshape(x_opt[idx*ndof:(idx+1)*ndof], [1, ndof])
        force_td = force_td + u*B
        idx = idx + 1

    if proportional:
        vel_td = pto.velocity(wec, x_wec, x_opt, waves, nsubsteps)
        update_force_td(vel_td)
    if integral:
        pos_td = pto.position(wec, x_wec, x_opt, waves, nsubsteps)
        update_force_td(pos_td)
    if derivative:
        acc_td = pto.acceleration(wec, x_wec, x_opt, waves, nsubsteps)
        update_force_td(acc_td)
    return force_td


def controller_pi(pto, wec, x_wec, x_opt, waves=None, nsubsteps=1):
    force_td = controller_pid(pto, wec, x_wec, x_opt, waves, nsubsteps,
                               True, True, False)
    return force_td


def controller_p(pto, wec, x_wec, x_opt, waves=None, nsubsteps=1):
    force_td = controller_pid(pto, wec, x_wec, x_opt, waves, nsubsteps,
                               True, False, False)
    return force_td<|MERGE_RESOLUTION|>--- conflicted
+++ resolved
@@ -19,11 +19,7 @@
 import numpy.typing as npt
 from scipy.linalg import block_diag
 
-<<<<<<< HEAD
-from wecopttool.core import WEC, real_to_complex
-=======
 from wecopttool.core import WEC, complex_to_real, td_to_fd, dofmat_to_vec, vec_to_dofmat
->>>>>>> 208a26d8
 
 
 class PTO:
@@ -136,176 +132,6 @@
         power_td = self.mechanical_power(wec, x_wec, x_opt, waves, nsubsteps)
         return np.sum(power_td) * wec.dt/nsubsteps
 
-<<<<<<< HEAD
-    def average_power(self, wec: WEC, x_wec: npt.ArrayLike,
-                      x_opt: npt.ArrayLike, nsubsteps: int = 1) -> float:
-        """Calculate the average power of the PTO for the given wave
-        spectrum.
-
-        Parameters
-        ----------
-        wec: WEC
-            The WEC.
-        x_wec: np.ndarray
-            WEC dynamics state.
-        x_opt: np.ndarray
-            Optimization (PTO controller) state.
-        nsubsteps: int
-            Number of subdivisions between the default (implied) time
-            steps.
-
-        Returns
-        -------
-        float
-            Average power (in Watts).
-        """
-        return self.energy(wec, x_wec, x_opt, nsubsteps) / wec.tf
-
-    def post_process(self, wec: WEC, x_wec: npt.ArrayLike, x_opt: npt.ArrayLike
-                     ) -> tuple[xr.Dataset, xr.Dataset]:
-        """Transform the results from optimization solution to a form
-        that the user can work with directly.
-        """
-        # position
-        wec_pos = wec.vec_to_dofmat(x_wec)
-        pos = wec_pos @ self._kinematics_t
-        pos_fd = real_to_complex(pos)
-        pos_td = wec.time_mat @ pos
-
-        # velocity
-        vel = wec.derivative_mat @ pos
-        vel_fd = real_to_complex(vel)
-        vel_td = wec.time_mat @ vel
-
-        # acceleration
-        acc = wec.derivative_mat @ vel
-        acc_fd = real_to_complex(acc)
-        acc_td = wec.time_mat @ acc
-
-        # force
-        force_td = self.force(wec, x_wec, x_opt)
-        force_fd = wec.td_to_fd(force_td)
-
-        # power
-        power_td = self.power(wec, x_wec, x_opt)
-        power_fd = wec.td_to_fd(power_td)
-
-        # assemble time-domain xarray
-        dims = ['time', 'dof_pto']
-        coords = [(dims[0], wec.time, {'units': 's',
-                                       'long_name':'Time'}), (dims[1], self.names)]
-        attrs_f = {'long_name': 'PTO force', 'units': 'N or N*m'}
-        attrs_p = {'long_name': 'PTO power', 'units': 'W'}
-        attrs_pos = {'long_name': 'PTO position', 'units': 'm or rad'}
-        attrs_vel = {'long_name': 'PTO velocity', 'units': 'm/s or rad/s'}
-        attrs_acc = {'long_name': 'PTO acceleration',
-                    'units': 'm/s^2 or rad/s^2'}
-        force_td = xr.DataArray(
-            force_td, dims=dims, coords=coords, attrs=attrs_f)
-        power_td = xr.DataArray(
-            power_td, dims=dims, coords=coords, attrs=attrs_p)
-        pos_td = xr.DataArray(
-            pos_td, dims=dims, coords=coords, attrs=attrs_pos)
-        vel_td = xr.DataArray(
-            vel_td, dims=dims, coords=coords, attrs=attrs_vel)
-        acc_td = xr.DataArray(
-            acc_td, dims=dims, coords=coords, attrs=attrs_acc)
-        time_dom = xr.Dataset({'pos': pos_td, 'vel': vel_td, 'acc': acc_td,
-                            'force': force_td, 'power': power_td},)
-
-        # assemble frequency-domain xarray
-        omega = np.concatenate([np.array([0.0]), wec.omega])
-        dims[0] = 'omega'
-        coords[0] = (dims[0], omega, {'units': 'rad/s',
-                                      'long_name': 'Frequency'})
-        attrs_f['units'] = 'N^2*s'
-        attrs_p['units'] = 'W^2*s'
-        attrs_pos['units'] = 'm^2*s or rad^2*s'
-        attrs_vel['units'] = 'm^2/s or rad^2/s'
-        attrs_acc['units'] = 'm^2/s^3 or rad^2/s^3'
-        force_fd = xr.DataArray(force_fd, dims=dims, coords=coords, attrs=attrs_f)
-        power_fd = xr.DataArray(power_fd, dims=dims, coords=coords, attrs=attrs_p)
-        pos_fd = xr.DataArray(pos_fd, dims=dims, coords=coords, attrs=attrs_pos)
-        vel_fd = xr.DataArray(vel_fd, dims=dims, coords=coords, attrs=attrs_vel)
-        acc_fd = xr.DataArray(acc_fd, dims=dims, coords=coords, attrs=attrs_acc)
-        freq_dom = xr.Dataset({'pos': pos_fd, 'vel': vel_fd, 'acc': acc_fd,
-                            'force': force_fd, 'power': power_fd},)
-
-        return time_dom, freq_dom
-
-    # define in subclass:
-    _errmsg = "This should be implemented in the subclasses."
-
-    @property
-    def nstate_per_dof(self):
-        """Number of PTO states per PTO DOF."""
-        raise NotImplementedError(self._errmsg)
-
-    def force(self, wec: WEC, x_wec: npt.ArrayLike, x_opt: npt.ArrayLike,
-              nsubsteps: int = 1) -> np.ndarray:
-        """Calculate the PTO forces time-series in each PTO DOF for a
-        given system state.
-
-        Parameters
-        ----------
-        wec: wecopttool.WEC
-            The WEC.
-        x_wec: np.ndarray
-            WEC dynamics state.
-        x_opt: np.ndarray
-            Optimization (PTO control) state.
-        nsubsteps: int
-            Number of subdivisions between the default (implied) time
-            steps.
-
-        Returns
-        -------
-        np.ndarray
-            PTO force in the time domain in the PTO's DOFs.
-        """
-        raise NotImplementedError(self._errmsg)
-
-
-class PseudoSpectralPTO(_PTO):
-    """Pseudo-spectral PTO control.
-
-    Unstructured numerical optimal time-dependent PTO-force.
-    Equivalent to conjugate gradient (CC) if no additional constraints.
-    See ``_PTO``.
-    """
-
-    def __init__(self, nfreq: int, kinematics: np.ndarray,
-                 names: list[str] | None = None) -> None:
-        """
-        Parameters
-        ----------
-        nfreq: int
-            Number of frequencies in pseudo-spectral problem. Should
-            match the BEM and wave frequencies.
-        kinematics: np.ndarray
-            Matrix that converts from the WEC DOFs to the PTO DOFs.
-            Shape: (PTO DOFs, WEC DOFs).
-        """
-        super().__init__(kinematics, names)
-        self.nfreq = nfreq
-
-    @property
-    def nstate_per_dof(self):
-        return 2 * self.nfreq
-
-    def force(self, wec: WEC, x_wec: npt.ArrayLike, x_opt: npt.ArrayLike,
-              nsubsteps: int = 1) -> np.ndarray:
-        return self._pseudo_spectral(wec, x_opt, nsubsteps)
-
-    def energy(self, wec: WEC, x_wec: npt.ArrayLike, x_opt: npt.ArrayLike,
-               nsubsteps: int = 1) -> float:
-        if nsubsteps == 1:
-            wec_pos = wec.vec_to_dofmat(x_wec)
-            pos = self._wec_pos_to_pto_pos(wec_pos)
-            vel = np.dot(wec.derivative_mat, pos)
-            vel_vec = self._dofmat_to_vec(vel[1:, :])
-            energy_produced = 1/(2*wec.f0) * np.dot(vel_vec, x_opt)
-=======
     def mechanical_average_power(self, wec: WEC, x_wec: npt.ArrayLike,
                                  x_opt: Optional[npt.ArrayLike],
                                  waves=None, nsubsteps: int = 1):
@@ -329,7 +155,6 @@
             time_mat = self._tmat(wec, nsubsteps)[:, 1:]
             e2_td = np.dot(time_mat, e2)
             q2_td = np.dot(time_mat, q2)
->>>>>>> 208a26d8
         else:
             e2_td = e1_td
             q2_td = q1_td
