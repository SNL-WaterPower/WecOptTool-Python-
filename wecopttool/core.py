"""Core functionality for solving the pseudo-spectral problem for WEC.

Contains:

* The *WEC* class
* Functions for basic functionality

.. note:: All contents of this module are imported into *WecOpTool* and
          can be called directly as :python:`wecopttool.<function>`
          instead of :python:`wecopttool.core.<function>`.
"""


from __future__ import annotations


__all__ = [
    "WEC",
    "ncomponents",
    "frequency",
    "time",
    "time_mat",
    "derivative_mat",
    "degrees_to_radians",
    "vec_to_dofmat",
    "dofmat_to_vec",
    "mimo_transfer_mat",
    "real_to_complex",
    "complex_to_real",
    "fd_to_td",
    "td_to_fd",
    "wave_excitation",
    "read_netcdf",
    "write_netcdf",
    "check_linear_damping",
    "force_from_rao_transfer_function",
    "force_from_impedance",
    "force_from_waves",
    "inertia",
    "standard_forces",
    "run_bem",
    "change_bem_convention",
    "linear_hydrodynamics",
    "atleast_2d",
    "subset_close",
    "scale_dofs",
    "decompose_state",
    "frequency_parameters",
    "time_results",
    "add_zerofreq_to_xr",
]


import logging
from typing import Iterable, Callable, Any, Optional, Mapping, TypeVar, Union
from pathlib import Path
import warnings
from datetime import datetime

from numpy.typing import ArrayLike
import autograd.numpy as np
from autograd.numpy import ndarray
from autograd.builtins import isinstance, tuple, list, dict
from autograd import grad, jacobian
import xarray as xr
from xarray import DataArray, Dataset
import capytaine as cpy
from scipy.optimize import minimize, OptimizeResult, Bounds
from scipy.linalg import block_diag, dft


# logger
_log = logging.getLogger(__name__)

# autograd warnings
filter_msg = "Casting complex values to real discards the imaginary part"
warnings.filterwarnings("ignore", message=filter_msg)

# default values
_default_parameters = {'rho': 1025.0, 'g': 9.81, 'depth': np.infty}
_default_min_damping = 1e-6

# type aliases
TWEC = TypeVar("TWEC", bound="WEC")
TStateFunction = Callable[
    [TWEC, ndarray, ndarray, Dataset], ndarray]
TForceDict = dict[str, TStateFunction]
TIForceDict = Mapping[str, TStateFunction]
FloatOrArray = Union[float, ArrayLike]


class WEC:
    """A wave energy converter (WEC) object for performing simulations
    using the pseudo-spectral solution method.

    To create the WEC use one of the initialization methods:

    * :py:meth:`wecopttool.WEC.__init__`
    * :py:meth:`wecopttool.WEC.from_bem`
    * :py:meth:`wecopttool.WEC.from_floating_body`
    * :py:meth:`wecopttool.WEC.from_impedance`.

    .. note:: Direct initialization of a :py:class:`wecopttool.WEC`
        object as :python:`WEC(f1, nfreq, forces, ...)` using
        :py:meth:`wecopttool.WEC.__init__` is discouraged. Instead
        use one of the other initialization methods listed in the
        *See Also* section.

    To solve the pseudo-spectral problem use
    :py:meth:`wecopttool.WEC.solve`.
    """
    def __init__(
        self,
        f1:float,
        nfreq:int,
        forces: TIForceDict,
        constraints: Optional[Iterable[Mapping]] = None,
        inertia_matrix: Optional[ndarray] = None,
        ndof: Optional[int] = None,
        inertia_in_forces: Optional[bool] = False,
        dof_names: Optional[Iterable[str]] = None,
        ) -> None:
        """Create a WEC object directly from its inertia matrix and
        list of forces.

        The :py:class:`wecopttool.WEC` class describes a WEC's
        equation of motion as :math:`ma=Σf` where the
        :python:`inertia_matrix` matrix specifies the inertia :math:`m`,
        and the :python:`forces` dictionary specifies the different
        forces to be summed. The forces can be linear or nonlinear.
        If :python:`inertia_in_forces is True` the equation of motion is
        :math:`Σf=0`, which is included to allow for initialization
        using an intrinsic impedance through the
        :python:`WEC.from_impedance` initialization function.

        .. note:: Direct initialization of a
            :py:class:`wecopttool.WEC` object as
            :python:`WEC(f1, nfreq, forces, ...)` is discouraged.
            Instead use one of the other initialization methods listed
            in the *See Also* section.

        Parameters
        ----------
        f1
            Fundamental frequency :python:`f1` [:math:`Hz`].
        nfreq
            Number of frequencies (not including zero frequency),
            i.e., :python:`freqs = [0, f1, 2*f1, ..., nfreq*f1]`.
        forces
            Dictionary with entries :python:`{'force_name': fun}`,
            where :python:`fun` has a  signature
            :python:`def fun(wec, x_wec, x_opt, waves):`, and returns
            forces in the time-domain of size
            :python:`(2*nfreq+1, ndof)`.
        constraints
            List of constraints, see documentation for
            :py:func:`scipy.optimize.minimize` for description and
            options of constraints dictionaries.
            If :python:`None`: empty list :python:`[]`.
        inertia_matrix
           Inertia matrix of size :python:`(ndof, ndof)`.
           Not used if :python:`inertia_in_forces` is :python:`True`.
        ndof
            Number of degrees of freedom.
            Must be specified if :python:`inertia_in_forces is True`,
            else not used.
        inertia_in_forces
            Set to True if inertial "forces" are included in the
            :python:`forces` argument.
            This scenario is rare.
            If using an intrinsic impedance, consider initializing with
            :py:meth:`wecoptool.core.WEC.from_impedance` instead.
        dof_names
            Names of the different degrees of freedom (e.g.
            :python:`'Heave'`).
            If :python:`None` the names
            :python:`['DOF_0', ..., 'DOF_N']` are used.

        Raises
        ------
        ValueError
            If :python:`inertia_in_forces is True` but :python:`ndof` is
            not specified.
        ValueError
            If :python:`inertia_in_forces is False` but
            :python:`inertia_matrix` is not specified.
        ValueError
            If :python:`inertia_matrix` does not have the correct size
            (:python:`(ndof, ndof)`).
        ValueError
            If :python:`dof_names` does not have the correct size
            (:python:`ndof`).

        See Also
        --------
        from_bem:
            Initialize a :py:class:`wecopttool.WEC` object from BEM
            results.
        from_floating_body:
            Initialize a :py:class:`wecopttool.WEC` object from a
            :py:class:`capytaine.bodies.bodies.FloatingBody` object.
        from_impedance:
            Initialize a :py:class:`wecopttool.WEC` object from an
            intrinsic impedance array and excitation coefficients.
        """
        self._freq = frequency(f1, nfreq)
        self._time = time(f1, nfreq)
        self._time_mat = time_mat(f1, nfreq)
        self._derivative_mat = derivative_mat(f1, nfreq)
        self._forces = forces
        constraints = list(constraints) if (constraints is not None) else []
        self._constraints = constraints

        # inertia options
        self._inertia_in_forces = inertia_in_forces

        def _missing(var_name, condition):
            msg = (f"'{var_name}' must be provided if 'inertia_in_forces' is" +
                    f"'{condition}'.")
            return msg

        def _ignored(var_name, condition):
            msg = (f"'{var_name}' is not used when 'inertia_in_forces' is " +
                    f"'{condition}' and should not be provided")
            return msg

        if inertia_in_forces:
            condition = "True"
            if inertia_matrix is not None:
                _log.warning(_ignored("inertia_matrix", condition))
                inertia_matrix = None
            if ndof is None:
                raise ValueError(_missing("ndof", condition))
        elif not inertia_in_forces:
            condition = "False"
            if inertia_matrix is None:
                raise ValueError(_missing("inertia_matrix", condition))
            inertia_matrix = np.atleast_2d(np.squeeze(inertia_matrix))
            if ndof is not None:
                _log.warning(_ignored("ndof", condition))
                if ndof != inertia_matrix.shape[0]:
                    _log.warning(
                        "Provided value of 'ndof' does not match size of " +
                        "'inertia_matrix'. Setting " +
                        f"'ndof={inertia_matrix.shape[0]}'.")
            ndof = inertia_matrix.shape[0]

            if inertia_matrix.shape != (ndof, ndof):
                raise ValueError(
                    "'inertia_matrix' must be a square matrix of size equal " +
                    "to the number of degrees of freedom.")
        self._inertia_matrix = inertia_matrix
        self._ndof = ndof
        if inertia_in_forces:
            _inertia = None
        else:
            _inertia = inertia(f1, nfreq, inertia_matrix)
        self._inertia = _inertia

        # names
        if dof_names is None:
            dof_names = [f'DOF_{i}' for i in range(ndof)]
        elif len(dof_names) != ndof:
            raise ValueError("'dof_names' must have length 'ndof'.")
        self._dof_names = list(dof_names)

    def __str__(self) -> str:
        str = (f'{self.__class__.__name__}: ' +
               f'DOFs ({self.ndof})={self.dof_names}, ' +
               f'f=[0, {self.f1}, ..., {self.nfreq}({self.f1})] Hz.')
        return str

    def __repr__(self) -> str:
        type_ = type(self)
        module = type_.__module__
        qualname = type_.__qualname__
        repr_org = f"<{module}.{qualname} object at {hex(id(self))}>"
        return repr_org + " :: " + self.__str__()

    # other initialization methods
    @staticmethod
    def from_bem(
        bem_data: Union[Dataset, Union[str, Path]],
        inertia_matrix: Optional[ndarray] = None,
        hydrostatic_stiffness: Optional[ndarray] = None,
        friction: Optional[ndarray] = None,
        f_add: Optional[TIForceDict] = None,
        constraints: Optional[Iterable[Mapping]] = None,
        min_damping: Optional[float] = _default_min_damping,
        ) -> TWEC:
        """Create a WEC object from linear hydrodynamic coefficients
        obtained using the boundary element method (BEM) code Capytaine.

        The :python:`bem_data` can be a dataset or the name of a
        *NetCDF* file containing the dataset.

        The returned :py:class:`wecopttool.WEC` object contains the
        inertia and the default linear forces: radiation, diffraction,
        and Froude-Krylov. Additional forces can be specified through
        :python:`f_add`.

        Note that because Capytaine uses a different sign convention,
        the direct results from capytaine must be modified using
        :py:func:`wecopttool.change_bem_convention` before calling
        this initialization function.
        Instead, the recommended approach is to use
        :py:func:`wecopttool.run_bem`,
        rather than running Capytaine directly, which outputs the
        results in the correct convention. The results can be saved
        using :py:func:`wecopttool.write_netcdf`.

        In addition to the Capytaine results, if the dataset contains
        the :python:`inertia_matrix`, :python:`hydrostatic_stiffness`,
        or :python:`friction` these do not need to be provided
        separately.

        Parameters
        ----------
        bem_data
            Linear hydrodynamic coefficients obtained using the boundary
            element method (BEM) code Capytaine, with sign convention
            corrected.
        inertia_matrix
           Inertia matrix of size :python:`(ndof, ndof)`.
           :python:`None` if included in :python:`bem_data`.
        hydrostatic_stiffness
            Linear hydrostatic restoring coefficient of size
            :python:`(nodf, ndof)`.
            :python:`None` if included in :python:`bem_data`.
        friction
            Linear friction, in addition to radiation damping, of size
            :python:`(nodf, ndof)`.
            :python:`None` if included in :python:`bem_data` or to set
            to zero.
        f_add
            Dictionary with entries :python:`{'force_name': fun}`, where
            :python:`fun` has a  signature
            :python:`def fun(wec, x_wec, x_opt, waves):`, and returns
            forces in the time-domain of size
            :python:`(2*nfreq+1, ndof)`.
        constraints
            List of constraints, see documentation for
            :py:func:`scipy.optimize.minimize` for description and
            options of constraints dictionaries.
            If :python:`None`: empty list :python:`[]`.
        min_damping
            Minimum damping level to ensure a stable system.
            See :py:func:`wecopttool.check_linear_damping` for more details.

        Raises
        ------
        ValueError
            If either :python:`inertia_matrix` or
            :python:`hydrostatic_stiffness` are :python:`None` and is
            not included in :python:`bem_data`.
            See :py:func:`wecopttool.linear_hydrodynamics`.
        ValueError
            If any of :python:`inertia_matrix`,
            :python:`hydrostatic_stiffness`, or :python:`stiffness` are
            both provided and included in :python:`bem_data` but have
            different values.
            See :py:func:`wecopttool.linear_hydrodynamics`.

        See Also
        --------
        run_bem, linear_hydrodynamics, change_bem_convention,
        write_netcdf, check_linear_damping
        """
        if isinstance(bem_data, (str, Path)):
            bem_data = read_netcdf(bem_data)
        # add inertia_matrix, hydrostatic stiffness, and friction
        hydro_data = linear_hydrodynamics(
            bem_data, inertia_matrix, hydrostatic_stiffness, friction)
        if inertia_matrix is None:
            inertia_matrix = hydro_data['inertia_matrix'].values

        # frequency array
        f1, nfreq = frequency_parameters(
            hydro_data.omega.values/(2*np.pi), False)

        # check real part of damping diagonal > 0
        if min_damping is not None:
            hydro_data = check_linear_damping(hydro_data, min_damping)

        # forces in the dynamics equations
        linear_force_functions = standard_forces(hydro_data)
        f_add = f_add if (f_add is not None) else {}
        forces = linear_force_functions | f_add
        # constraints
        constraints = constraints if (constraints is not None) else []
        return WEC(f1, nfreq, forces, constraints, inertia_matrix)

    @staticmethod
    def from_floating_body(
        fb: cpy.FloatingBody,
        f1: float,
        nfreq: int,
        inertia_matrix: ndarray,
        hydrostatic_stiffness: ndarray,
        friction: Optional[ndarray] = None,
        f_add: Optional[TIForceDict] = None,
        constraints: Optional[Iterable[Mapping]] = None,
        min_damping: Optional[float] = _default_min_damping,
        wave_directions: Optional[ArrayLike] = np.array([0.0,]),
        rho: Optional[float] = _default_parameters['rho'],
        g: Optional[float] = _default_parameters['g'],
        depth: Optional[float] = _default_parameters['depth'],
    ) -> TWEC:
        """Create a WEC object from a Capytaine :python:`FloatingBody`
        (:py:class:capytaine.bodies.bodies.FloatingBody).

        A :py:class:capytaine.bodies.bodies.FloatingBody object contains
        information on the mesh and degrees of freedom.

        This initialization method calls :py:func:`wecopttool.run_bem`
        followed by :py:meth:`wecopttool.WEC.from_bem`.

        This will run Capytaine to obtain the linear hydrodynamic
        coefficients, which can take from a few minutes to several
        hours.
        Instead, if the hydrodynamic coefficients can be reused, it is
        recommended to run Capytaine first and save the results using
        :py:func:`wecopttool.run_bem` and
        :py:func:`wecopttool.write_netcdf`,
        and then initialize the :py:class:`wecopttool.WEC` object
        using :py:meth:`wecopttool.WEC.from_bem`.
        This initialization method should be
        reserved for the cases where the hydrodynamic coefficients
        constantly change and are not reused, as for example for
        geometry optimization.

        Parameters
        ----------
        fb
            Capytaine FloatingBody.
        f1
            Fundamental frequency :python:`f1` [:math:`Hz`].
        nfreq
            Number of frequencies (not including zero frequency),
            i.e., :python:`freqs = [0, f1, 2*f1, ..., nfreq*f1]`.
        inertia_matrix
           Inertia matrix of size :python:`(ndof, ndof)`.
        hydrostatic_stiffness
            Linear hydrostatic restoring coefficient of size
            :python:`(ndof, ndof)`.
        friction
            Linear friction, in addition to radiation damping, of size
            :python:`(ndof, ndof)`.
            :python:`None` to set to zero.
        f_add
            Dictionary with entries :python:`{'force_name': fun}`, where
            :python:`fun` has a  signature
            :python:`def fun(wec, x_wec, x_opt, waves):`, and returns
            forces in the time-domain of size
            :python:`(2*nfreq+1, ndof)`.
        constraints
            List of constraints, see documentation for
            :py:func:`scipy.optimize.minimize` for description and
            options of constraints dictionaries.
            If :python:`None`: empty list :python:`[]`.
        min_damping
            Minimum damping level to ensure a stable system.
            See :py:func:`wecopttool.check_linear_damping` for
            more details.
        wave_directions
            List of wave directions [degrees] to evaluate BEM at.
        rho
            Water density in :math:`kg/m^3`.
        g
            Gravitational acceleration in :math:`m/s^2`.
        depth
            Water depth in :math:`m`.

        Returns
        -------
        WEC
            An instance of the :py:class:`wecopttool.WEC` class.

        See Also
        --------
        run_bem, write_netcdf, WEC.from_bem
        """

        # RUN BEM
        _log.info(f"Running Capytaine (BEM): {nfreq+1} frequencies x " +
                 f"{len(wave_directions)} wave directions.")
        freq = frequency(f1, nfreq)[1:]
        bem_data = run_bem(
            fb, freq, wave_directions, rho=rho, g=g, depth=depth)
        wec = WEC.from_bem(
            bem_data, inertia_matrix, hydrostatic_stiffness, friction, f_add,
            constraints, min_damping=min_damping)
        return wec

    @staticmethod
    def from_impedance(
        freqs: ArrayLike,
        impedance: ArrayLike,
        exc_coeff: ArrayLike,
        hydrostatic_stiffness: ndarray,
        f_add: Optional[TIForceDict] = None,
        constraints: Optional[Iterable[Mapping]] = None,
    ) -> TWEC:
        """Create a WEC object from the intrinsic impedance and
        excitation coefficients.

        The intrinsic (mechanical) impedance :math:`Z(ω)` linearly
        relates excitation forces :math:`F(ω)` to WEC velocity
        :math:`U(ω)` as :math:`ZU=F`.
        Using linear hydrodynamic coefficients, e.g. from a BEM code
        like Capytaine, the impedance is given as
        :math:`Z(ω) = (m+A(ω))*iω + B(ω) + B_f + K/(iω)`.
        The impedance can also be obtained experimentally.
        Note that the impedance is not defined at :math:`ω=0`.


        Parameters
        ----------
        freqs
            Frequency vector [:math:`Hz`] not including the zero frequency,
            :python:`freqs = [f1, 2*f1, ..., nfreq*f1]`.
        impedance
            Complex impedance of size :python:`(ndof, ndof, nfreq)`.
        exc_coeff
            Complex excitation transfer function of size
            :python:`(ndof, nfreq)`.
        hydrostatic_stiffness
            Linear hydrostatic restoring coefficient of size
            :python:`(ndof, ndof)`.
        f_add
            Dictionary with entries :python:`{'force_name': fun}`, where
            :python:`fun` has a  signature
            :python:`def fun(wec, x_wec, x_opt, waves):`, and returns
            forces in the time-domain of size
            :python:`(2*nfreq+1, ndof)`.
        constraints
            List of constraints, see documentation for
            :py:func:`scipy.optimize.minimize` for description and
            options of constraints dictionaries.
            If :python:`None`: empty list :python:`[]`.

        Raises
        ------
        ValueError
            If :python:`impedance` does not have the correct size:
            :python:`(ndof, ndof, nfreq)`.
        """
        f1, nfreq = frequency_parameters(freqs, False)

        # impedance matrix shape
        shape = impedance.shape
        ndim = impedance.ndim
        if (ndim!=3) or (shape[0]!=shape[1]) or (shape[2]!=nfreq):
            raise ValueError(
                "'impedance' must have shape '(ndof, ndof, nfreq)'.")

        # impedance force
        omega = freqs * 2*np.pi
        transfer_func = impedance * (1j*omega)
        transfer_func0 = np.expand_dims(hydrostatic_stiffness, 2)
        transfer_func = np.concatenate([transfer_func0, transfer_func], 2)
        transfer_func = -1 * transfer_func  # RHS of equation: ma = Σf
        force_impedance = force_from_rao_transfer_function(transfer_func)

        # excitation force
        force_excitation = force_from_waves(exc_coeff)

        # all forces
        f_add = {} if (f_add is None) else f_add
        forces =  {
            'intrinsic_impedance': force_impedance,
            'excitation': force_excitation
        }
        forces = forces | f_add

        # wec
        wec = WEC(f1, nfreq, forces, constraints,
                  inertia_in_forces=True, ndof=shape[0])
        return wec

    # solve
    def solve(self,
        waves: Dataset,
        obj_fun: TStateFunction,
        nstate_opt: int,
        x_wec_0: Optional[ndarray] = None,
        x_opt_0: Optional[ndarray] = None,
        scale_x_wec: Optional[list] = None,
        scale_x_opt: Optional[FloatOrArray] = 1.0,
        scale_obj: Optional[float] = 1.0,
        optim_options: Optional[Mapping[str, Any]] = {},
        use_grad: Optional[bool] = True,
        maximize: Optional[bool] = False,
        bounds_wec: Optional[Bounds] = None,
        bounds_opt: Optional[Bounds] = None,
        callback: Optional[Callable[[ndarray]]] = None,
        ) -> tuple[Dataset, Dataset, OptimizeResult]:
        """Simulate WEC dynamics using a pseudo-spectral solution
        method.

        Parameters
        ----------
        waves
            :py:class:`xarray.Dataset` with the structure and elements
            shown by :py:mod:`wecopttool.waves`.
        obj_fun
            Objective function to minimize for pseudo-spectral solution,
            must have signature :python:`fun(wec, x_wec, x_opt, waves)`
            and return a scalar.
        nstate_opt
            Length of the optimization (controls) state vector.
        x_wec_0
            Initial guess for the WEC dynamics state.
            If :python:`None` it is randomly initiated.
        x_opt_0
            Initial guess for the optimization (control) state.
            If :python:`None` it is randomly initiated.
        scale_x_wec
            Factor(s) to scale each DOF in :python:`x_wec` by, to
            improve convergence.
            A single float or an array of size :python:`ndof`.
        scale_x_opt
            Factor(s) to scale :python:`x_opt` by, to improve
            convergence.
            A single float or an array of size :python:`nstate_opt`.
        scale_obj
            Factor to scale :python:`obj_fun` by, to improve
            convergence.
        optim_options
            Optimization options passed to the optimizer.
            See :py:func:`scipy.optimize.minimize`.
        use_grad
             If :python:`True`, optimization will utilize
             `autograd <https://github.com/HIPS/autograd>`_
             for gradients.
        maximize
            Whether to maximize the objective function.
            The default is to minimize the objective function.
        bounds_wec
            Bounds on the WEC components of the decision variable.
            See :py:func:`scipy.optimize.minimize`.
        bounds_opt
            Bounds on the optimization (control) components of the
            decision variable.
            See :py:func:`scipy.optimize.minimize`.
        callback
            Function called after each iteration.
            See :py:func:`scipy.optimize.minimize`.
            The default is reported via logging at the INFO level.

        Returns
        -------
        res_fd
            Dynamic responses in the frequency-domain.
        res_td
            Dynamic responses in the time-domain.
        res
            Results produced by :py:func:`scipy.optimize.minimize`.

        Raises
        ------
        ValueError
            If :python:`scale_x_opt` is a scalar and
            :python:`nstate_opt` is not provided.
        Exception
            If the optimizer fails for any reason other than maximum
            number of states, i.e. for exit modes other than 0 or 9.
            See :py:mod:`scipy.optimize` for exit mode details.

        See Also
        --------
        wecopttool.waves,
        """

        _log.info("Solving pseudo-spectral control problem.")

        # x_wec scaling vector
        if scale_x_wec == None:
            scale_x_wec = [1.0] * self.ndof
        elif isinstance(scale_x_wec, float) or isinstance(scale_x_wec, int):
            scale_x_wec = [scale_x_wec] * self.ndof
        scale_x_wec = scale_dofs(scale_x_wec, self.ncomponents)

        # x_opt scaling vector
        if isinstance(scale_x_opt, float) or isinstance(scale_x_opt, int):
            if nstate_opt is None:
                raise ValueError("If 'scale_x_opt' is a scalar, " +
                                    "'nstate_opt' must be provided")
            scale_x_opt = scale_dofs([scale_x_opt], nstate_opt)

        # composite scaling vector
        scale = np.concatenate([scale_x_wec, scale_x_opt])

        # decision variable initial guess
        if x_wec_0 is None:
            x_wec_0 = np.random.randn(self.nstate_wec)
        if x_opt_0 is None:
            x_opt_0 = np.random.randn(nstate_opt)
        x0 = np.concatenate([x_wec_0, x_opt_0])*scale

        # objective function
        sign = -1.0 if maximize else 1.0

        def obj_fun_scaled(x):
            x_wec, x_opt = self.decompose_state(x/scale)
            return obj_fun(self, x_wec, x_opt, waves)*scale_obj*sign

        # constraints
        constraints = self.constraints.copy()

        for i, icons in enumerate(self.constraints):
            icons_new = {"type": icons["type"]}

            def make_new_fun(icons):
                def new_fun(x):
                    x_wec, x_opt = self.decompose_state(x/scale)
                    return icons["fun"](self, x_wec, x_opt, waves)
                return new_fun

            icons_new["fun"] = make_new_fun(icons)
            if use_grad:
                icons_new['jac'] = jacobian(icons_new['fun'])
            constraints[i] = icons_new

        # system dynamics through equality constraint, ma - Σf = 0
        def resid_fun(x):
            x_s = x/scale
            x_wec, x_opt = self.decompose_state(x_s)
            # inertia, ma
            if not self.inertia_in_forces:
                ri = self.inertia(self, x_wec, x_opt, waves)
            else:
                ri = np.zeros([self.ncomponents, self.ndof])
            # forces, -Σf
            for f in self.forces.values():
                ri = ri - f(self, x_wec, x_opt, waves)
            return self.dofmat_to_vec(ri)

        eq_cons = {'type': 'eq', 'fun': resid_fun}
        if use_grad:
            eq_cons['jac'] = jacobian(resid_fun)
        constraints.append(eq_cons)

        # bounds
        if (bounds_wec is None) and (bounds_opt is None):
            bounds = None
        else:
            # TODO: allow for all options of Bounds.
            bounds_in = [bounds_wec, bounds_opt]
            inf_wec = np.ones(self.nstate_wec)*np.inf
            inf_opt = np.ones(nstate_opt)*np.inf
            bounds_dflt = [Bounds(lb=-inf_wec, ub=inf_wec),
                            Bounds(lb=-inf_opt, ub=inf_opt)]
            bounds_list = []
            for bi, bd in zip(bounds_in, bounds_dflt):
                if bi is not None:
                    bo = bi
                else:
                    bo = bd
                bounds_list.append(bo)
            bounds = Bounds(lb=np.hstack([le.lb for le in bounds_list])*scale,
                            ub=np.hstack([le.ub for le in bounds_list])*scale)

        # callback
        if callback is None:
            def callback(x):
                x_wec, x_opt = self.decompose_state(x)
                _log.info("[max(x_wec), max(x_opt), obj_fun(x)]: "
                          + f"[{np.max(np.abs(x_wec)):.2e}, "
                          + f"{np.max(np.abs(x_opt)):.2e}, "
                          + f"{np.max(obj_fun_scaled(x)):.2e}]")

        # optimization problem
        optim_options['disp'] = optim_options.get('disp', True)
        problem = {'fun': obj_fun_scaled,
                    'x0': x0,
                    'method': 'SLSQP',
                    'constraints': constraints,
                    'options': optim_options,
                    'bounds': bounds,
                    'callback':callback,  # TODO: allow callback functions to take (wec, x_wec, x_opt, waves) as arguments not x
                    }
        if use_grad:
            problem['jac'] = grad(obj_fun_scaled)

        # minimize
        optim_res = minimize(**problem)

        msg = f'{optim_res.message}    (Exit mode {optim_res.status})'
        if optim_res.status == 0:
            _log.info(msg)
        elif optim_res.status == 9:
            _log.warning(msg)
        else:
            raise Exception(msg)

        # unscale
        optim_res.x = optim_res.x / scale
        optim_res.fun = optim_res.fun / scale_obj
        # TODO: unscale all the other fields in the results, e.g. 'jac'

        return optim_res

    def post_process(self,
        res: OptimizeResult,
        waves: Dataset,
        nsubsteps: Optional[int] = 1,
    ) -> tuple[Dataset, Dataset]:
        """Post-process the results from
        :py:meth:`wecopttool.WEC.solve`.

        Parameters
        ----------
        waves
            :py:class:`xarray.Dataset` with the structure and elements
            shown by :py:mod:`wecopttool.waves`.
        res
            Results produced by :py:func:`scipy.optimize.minimize`.
        nsubsteps
            Number of steps between the default (implied) time steps.
            A value of :python:`1` corresponds to the default step
            length.

        Returns
        -------
        results_fd
            Dynamic responses in the frequency-domain.
        results_td
            Dynamic responses in the time-domain.
        """
        create_time = f"{datetime.utcnow()}"

        pos_attr = {'long_name': 'Position', 'units': 'm or rad'}
        vel_attr = {'long_name': 'Velocity', 'units': 'm/s or rad/s'}
        acc_attr = {'long_name': 'Acceleration', 'units': 'm/s^2 or rad/s^2'}
        omega_attr = {'long_name': 'Radial frequency', 'units': 'rad/s'}
        freq_attr = {'long_name': 'Frequency', 'units': 'Hz'}
        period_attr = {'long_name': 'Period', 'units': 's'}
        time_attr = {'long_name': 'Time', 'units': 's'}
        dof_attr = {'long_name': 'Degree of freedom'}
        force_attr = {'long_name': 'Force or moment', 'units': 'N or Nm'}
        wave_elev_attr = {'long_name': 'Wave elevation', 'units': 'm'}
        x_wec, x_opt = self.decompose_state(res.x)
<<<<<<< HEAD

        freq = self.omega/2/np.pi
        period = 1/freq

=======
        
>>>>>>> 73e84b3e
        omega_coord = ("omega", self.omega, omega_attr)
        freq_coord = ("omega", self.frequency, freq_attr)
        period_coord = ("omega", self.period, period_attr)
        dof_coord = ("influenced_dof", self.dof_names, dof_attr)

        # frequency domain
        force_da_list = []
        for name, force in self.forces.items():
            force_td_tmp = force(self, x_wec, x_opt, waves)
            force_fd = self.td_to_fd(force_td_tmp, fft=True)
            force_da = DataArray(data=force_fd,
                                 dims=["omega", "influenced_dof"],
                                 coords={
                                     'omega': omega_coord,
                                     'freq': freq_coord,
                                     'period': period_coord,
                                     'influenced_dof': dof_coord},
                                 attrs=force_attr
                                 ).expand_dims({'type': [name]})
            force_da_list.append(force_da)

        fd_forces = xr.concat(force_da_list, dim='type')
        fd_forces.type.attrs['long_name'] = 'Type'
        fd_forces.name = 'force'
        fd_forces.attrs['long_name'] = 'Force'

        pos = self.vec_to_dofmat(x_wec)
        pos_fd = real_to_complex(pos)

        vel = self.derivative_mat @ pos
        vel_fd = real_to_complex(vel)

        acc = self.derivative_mat @ vel
        acc_fd = real_to_complex(acc)

        fd_state = Dataset(
            data_vars={
                'pos': (['omega', 'influenced_dof'], pos_fd, pos_attr),
                'vel': (['omega', 'influenced_dof'], vel_fd, vel_attr),
                'acc': (['omega', 'influenced_dof'], acc_fd, acc_attr)},
            coords={
                'omega': omega_coord,
                'freq': freq_coord,
                'period': period_coord,
                'influenced_dof': dof_coord},
            attrs={"time_created_utc": create_time}
        )

        results_fd = xr.merge([fd_state, fd_forces, waves])
        results_fd = results_fd.transpose('omega', 'influenced_dof', 'type',
                                          'wave_direction')
        results_fd = results_fd.fillna(0)

        # time domain
        t_dat = self.time_nsubsteps(nsubsteps)
        time = DataArray(
            data=t_dat, name='time', dims='time', coords=[t_dat])
        results_td = results_fd.map(lambda x: time_results(x, time))

        results_td['pos'].attrs = pos_attr
        results_td['vel'].attrs = vel_attr
        results_td['acc'].attrs = acc_attr
        results_td['wave_elev'].attrs = wave_elev_attr
        results_td['force'].attrs = force_attr
        results_td['time'].attrs = time_attr
        results_td.attrs['time_created_utc'] = create_time

        return results_fd, results_td

    # properties
    @property
    def forces(self) -> TForceDict:
        """Dictionary of forces."""
        return self._forces

    @forces.setter
    def forces(self, val):
        self._forces = dict(val)

    @property
    def constraints(self) -> list[dict]:
        """List of constraints."""
        return self._constraints

    @constraints.setter
    def constraints(self, val):
        self._constraints = list(val)

    @property
    def inertia_in_forces(self) -> bool:
        """Whether inertial "forces" are included in the
        :python:`forces` dictionary.
        """
        return self._inertia_in_forces

    @property
    def inertia_matrix(self) -> ndarray:
        """Inertia (mass) matrix.
        :python:`None` if  :python:`inertia_in_forces is True`.
        """
        return self._inertia_matrix

    @property
    def inertia(self) -> TStateFunction:
        """Function representing the inertial term :math:`ma` in the
        WEC's dynamics equation.
        """
        return self._inertia

    @property
    def dof_names(self) -> list[str]:
        """Names of the different degrees of freedom."""
        return self._dof_names

    @property
    def ndof(self) -> int:
        """Number of degrees of freedom."""
        return self._ndof

    @property
    def frequency(self) -> ndarray:
        """Frequency vector [:math:`Hz`]."""
        return self._freq

    @property
    def f1(self) -> float:
        """Fundamental frequency :python:`f1` [:math:`Hz`]."""
        return self._freq[1]

    @property
    def nfreq(self) -> int:
        """Number of frequencies, not including the zero-frequency."""
        return len(self._freq)-1

    @property
    def omega(self) -> ndarray:
        """Radial frequency vector [rad/s]."""
        return self._freq * (2*np.pi)
    
    @property
    def period(self) -> ndarray:
        """Period vector [s]."""
        return np.concatenate([[np.Infinity], 1/self._freq[1:]])

    @property
    def w1(self) -> float:
        """Fundamental radial frequency [rad/s]."""
        return self.omega[1]

    @property
    def time(self) -> ndarray:
        """Time vector [s], size '(2*nfreq+1, ndof)', not containing the
        end time 'tf'."""
        return self._time

    @property
    def time_mat(self) -> ndarray:
        """Matrix to create time-series from Fourier coefficients.

        For some array of Fourier coefficients :python:`x`, size
        :python:`(2*nfreq+1, ndof)`, the time series, also size
        :python:`(2*nfreq+1, ndof)`, is obtained as
        :python:`time_mat @ x`.
        """
        return self._time_mat

    @property
    def derivative_mat(self) -> ndarray:
        """Matrix to create Fourier coefficients of the derivative of
        some quantity.

        For some array of Fourier coefficients :python:`x`, size
        :python:`(2*nfreq+1, ndof)`, the Fourier coefficients of the
        derivative of :python:`x` are obtained as
        :python:`derivative_mat @ x`.
        """
        return self._derivative_mat

    @property
    def dt(self) -> float:
        """Time spacing [s]."""
        return self._time[1]

    @property
    def tf(self) -> float:
        """Final time (repeat period) [s]. Not included in
        :python:`time` vector.
        """
        return 1/self.f1

    @property
    def nt(self) -> int:
        """Number of timesteps."""
        return self.ncomponents

    @property
    def ncomponents(self) -> int:
        """Number of Fourier components (:python:`2*nfreq + 1`) for each
        degree of freedom.
        """
        return ncomponents(self.nfreq)

    @property
    def nstate_wec(self) -> int:
        """Length of the WEC dynamics state vector consisting of the
        Fourier coefficient of the position of each degree of freedom.
        """
        return self.ndof * self.ncomponents

    # other methods
    def decompose_state(self,
        state: ndarray
    ) -> tuple[ndarray, ndarray]:
        """Split the state vector into the WEC dynamics state and the
        optimization (control) state.

        Calls :py:func:`wecopttool.decompose_state` with the
        appropriate inputs for the WEC object.

        Examples
        --------
        >>> x_wec, x_opt = wec.decompose_state(x)

        Parameters
        ----------
        state
            Combined WEC and optimization states.

        Returns
        -------
        state_wec
            WEC state vector.
        state_opt
            Optimization (control) state.

        See Also
        --------
        decompose_state
        """
        return decompose_state(state, self.ndof, self.nfreq)

    def time_nsubsteps(self, nsubsteps: int) -> ndarray:
        """Create a time vector with finer discretization.

        Calls :py:func:`wecopttool.time` with the appropriate
        inputs for the WEC object.

        Parameters
        ----------
        nsubsteps
            Number of substeps between implied/default time steps.

        See Also
        --------
        time, WEC.time
        """
        return time(self.f1, self.nfreq, nsubsteps)

    def time_mat_nsubsteps(self, nsubsteps: int) -> ndarray:
        """Create a time matrix similar to
        :py:meth:`wecopttool.WEC.time_mat` but with finer
        time-domain discretization.

        Calls :py:func:`wecopttool.time_mat` with the appropriate
        inputs for the WEC object.

        Parameters
        ----------
        nsubsteps
            Number of substeps between implied/default time steps.

        See Also
        --------
        time_mat, WEC.time_mat, WEC.time_nsubsteps
        """
        return time_mat(self.f1, self.nfreq, nsubsteps)

    def vec_to_dofmat(self, vec: ndarray) -> ndarray:
        """Convert a vector to a matrix with one column per degree of
        freedom.

        Opposite of :py:meth:`wecopttool.WEC.dofmat_to_vec`.

        Calls :py:func:`wecopttool.vec_to_dofmat` with the
        appropriate inputs for the WEC object.

        Examples
        --------
        >>> x_wec, x_opt = wec.decompose_state(x)
        >>> x_wec_mat = wec.vec_to_dofmat(x_wec)

        Parameters
        ----------
        vec
            One-dimensional vector.

        See Also
        --------
        vec_to_dofmat, WEC.dofmat_to_vec
        """
        return vec_to_dofmat(vec, self.ndof)

    def dofmat_to_vec(self, mat: ndarray) -> ndarray:
        """Flatten a matrix to a vector.

        Opposite of :py:meth:`wecopttool.WEC.vec_to_dofmat`.

        Calls :py:func:`wecopttool.dofmat_to_vec` with the
        appropriate inputs for the WEC object.

        Parameters
        ----------
        mat
            Matrix with one column per degree of freedom.

        See Also
        --------
        dofmat_to_vec, WEC.vec_to_dofmat
        """
        return dofmat_to_vec(mat)

    def fd_to_td(self, fd: ndarray) -> ndarray:
        """Convert a frequency-domain array to time-domain.

        Opposite of :py:meth:`wecopttool.WEC.td_to_fd`.

        Calls :py:func:`wecopttool.fd_to_td` with the appropriate inputs
        for the WEC object.

        Parameters
        ----------
        fd
            Frequency-domain complex array with shape
            :python:`(WEC.nfreq+1, N)` for any :python:`N`.

        See Also
        --------
        fd_to_td, WEC.td_to_fd
        """
        return fd_to_td(fd, self.f1, self.nfreq, True)

    def td_to_fd(
        self,
        td: ndarray,
        fft: Optional[bool] = True,
        ) -> ndarray:
        """Convert a time-domain array to frequency-domain.

        Opposite of :py:meth:`wecopttool.WEC.fd_to_td`.

        Calls :py:func:`wecopttool.fd_to_td` with the appropriate
        inputs for the WEC object.

        Parameters
        ----------
        td
            Time-domain real array with shape
            :python:`(2*WEC.nfreq+1, N)` for any :python:`N`.
        fft
            Whether to use the real FFT.

        See Also
        --------
        td_to_fd, WEC.fd_to_td
        """
        return td_to_fd(td, fft, True)


def ncomponents(
    nfreq : int,
    zero_freq: Optional[bool] = True,
) -> int:
    """Number of Fourier components (:python:`2*nfreq + 1`) for each
    DOF.

    Parameters
    ----------
    nfreq
        Number of frequencies.
    zero_freq
        Whether to include the zero-frequency.
    """
    ncomp = 2*nfreq
    if zero_freq:
        ncomp = ncomp + 1
    return ncomp


def frequency(
    f1: float,
    nfreq: int,
    zero_freq: Optional[bool] = True,
) -> ndarray:
    """Construct equally spaced frequency array.

    The array includes :python:`0` and has length of :python:`nfreq+1`.
    :python:`f1` is fundamental frequency (1st harmonic).

    Returns the frequency array, e.g.,
    :python:`freqs = [0, f1, 2*f1, ..., nfreq*f1]`.

    Parameters
    ----------
    f1
        Fundamental frequency :python:`f1` [:math:`Hz`].
    nfreq
        Number of frequencies.
    zero_freq
        Whether to include the zero-frequency.
    """
    freq = np.arange(0, nfreq+1)*f1
    freq = freq[1:] if not zero_freq else freq
    return freq


def time(
    f1: float,
    nfreq: int,
    nsubsteps: Optional[int] = 1,
) -> ndarray:
    """Assemble the time vector with :python:`nsubsteps` subdivisions.

    Returns the 1D time vector, in seconds, starting at time
    :python:`0`, and not containing the end time :python:`tf=1/f1`.
    The time vector has length :python:`(2*nfreq+1)*nsubsteps`.
    The timestep length is :python:`dt = dt_default * 1/nsubsteps`,
    where :python:`dt_default=tf/(2*nfreq+1)`.

    Parameters
    ----------
    f1
        Fundamental frequency :python:`f1` [:math:`Hz`].
    nfreq
        Number of frequencies.
    nsubsteps
        Number of steps between the default (implied) time steps.
        A value of :python:`1` corresponds to the default step length.
    """
    if nsubsteps < 1:
        raise ValueError("'nsubsteps' must be 1 or greater")
    nsteps = nsubsteps * ncomponents(nfreq)
    return np.linspace(0, 1/f1, nsteps, endpoint=False)


def time_mat(
    f1: float,
    nfreq: int,
    nsubsteps: Optional[int] = 1,
    zero_freq: Optional[bool] = True,
) -> ndarray:
    """Assemble the time matrix that converts the state to a
    time-series.

    For a state :math:`x` consisting of the mean (DC) component
    followed by the real and imaginary components of the Fourier
    coefficients as
    :math:`x=[X0, Re(X1), Im(X1), ..., Re(Xn), Im(Xn)]`,
    the response vector in the time-domain (:math:`x(t)`) is given as
    :math:`Mx`, where :math:`M` is the time matrix.

    The time matrix has size :python:`(nfreq*2+1, nfreq*2+1)`.

    Parameters
    ---------
    f1
        Fundamental frequency :python:`f1` [:math:`Hz`].
    nfreq
        Number of frequencies.
    nsubsteps
        Number of steps between the default (implied) time steps.
        A value of :python:`1` corresponds to the default step length.
    zero_freq
        Whether the first frequency should be zero.
    """
    t = time(f1, nfreq, nsubsteps)
    omega = frequency(f1, nfreq) * 2*np.pi
    wt = np.outer(t, omega[1:])
    ncomp = ncomponents(nfreq)
    time_mat = np.empty((nsubsteps*ncomp, ncomp))
    time_mat[:, 0] = 1.0
    time_mat[:, 1::2] = np.cos(wt)
    time_mat[:, 2::2] = -np.sin(wt)
    if not zero_freq:
        time_mat = time_mat[:, 1:]
    return time_mat


def derivative_mat(
    f1: float,
    nfreq: int,
    zero_freq: Optional[bool] = True,
) -> ndarray:
    """Assemble the derivative matrix that converts the state vector of
    a response to the state vector of its derivative.

    For a state :math:`x` consisting of the mean (DC) component
    followed by the real and imaginary components of the Fourier
    coefficients as
    :math:`x=[X0, Re(X1), Im(X1), ..., Re(Xn), Im(Xn)]`,
    the state of its derivative is given as :math:`Dx`, where
    :math:`D` is the derivative matrix.

    The derivative matrix has size :python:`(nfreq*2+1, nfreq*2+1)`.

    Parameters
    ---------
    f1
        Fundamental frequency :python:`f1` [:math:`Hz`].
    nfreq
        Number of frequencies.
    zero_freq
        Whether the first frequency should be zero.
    """
    def block(n): return np.array([[0, -1], [1, 0]]) * n*f1 * 2*np.pi
    blocks = [block(n+1) for n in range(nfreq)]
    if zero_freq:
        blocks = [0.0] + blocks
    return block_diag(*blocks)


def degrees_to_radians(
    degrees: FloatOrArray,
    sort: Optional[bool] = True,
) -> Union[float, ndarray]:
    """Convert a 1D array of angles in degrees to radians in the range
    :math:`(-π, π]` and optionally sort them.

    Parameters
    ----------
    degrees
        1D array of angles in degrees.
    sort
        Whether to sort the angles from smallest to largest in
        :math:`(-π, π]`.
    """
    radians = np.asarray(np.remainder(np.deg2rad(degrees), 2*np.pi))
    radians[radians > np.pi] -= 2*np.pi
    if radians.size == 1:
        radians = radians.item()
    elif sort:
        radians = np.sort(radians)
    return radians


def vec_to_dofmat(vec: ArrayLike, ndof: int) -> ndarray:
    """Convert a vector back to a matrix with one column per DOF.

    Returns a matrix with :python:`ndof` columns.
    The number of rows is inferred from the size of the input vector.

    Opposite of :py:func:`wecopttool.dofmat_to_vec`.

    Parameters
    ----------
    vec
        1D array consisting of concatenated arrays of several DOFs, as
        :python:`vec = [vec_1, vec_2, ..., vec_ndof]`.
    ndof
        Number of degrees of freedom.

    See Also
    --------
    dofmat_to_vec,
    """
    return np.reshape(vec, (-1, ndof), order='F')


def dofmat_to_vec(mat: ArrayLike) -> ndarray:
    """Flatten a matrix that has one column per DOF.

    Returns a 1D vector.

    Opposite of :py:func:`wecopttool.vec_to_dofmat`.

    Parameters
    ----------
    mat
        Matrix to be flattened.

    See Also
    --------
    vec_to_dofmat,
    """
    return np.reshape(mat, -1, order='F')


def mimo_transfer_mat(
    transfer_mat: ArrayLike,
    zero_freq: Optional[bool] = True,
) -> ndarray:
    """Create a block matrix of the MIMO transfer function.

    The input is a complex transfer matrix that relates the complex
    Fourier representation of two variables.
    For example, it can be an impedance matrix or an RAO transfer
    matrix.
    The input complex impedance matrix has shape
    :python`(ndof*nfreq, ndof*nfreq)`.

    Returns the 2D real matrix that transform the state representation
    of the input variable variable to the state representation of the
    output variable.
    Here, a state representation :python:`x` consists of the mean (DC)
    component followed by the real and imaginary components of the
    Fourier coefficients as
    :python:`x=[X0, Re(X1), Im(X1), ..., Re(Xn), Im(Xn)]`.

    Parameters
    ----------
    transfer_mat
        Complex transfer matrix.
    zero_freq
        Whether the first frequency should be zero.
    """
    ndof = transfer_mat.shape[0]
    assert transfer_mat.shape[1] == ndof
    elem = [[None]*ndof for _ in range(ndof)]
    def block(re, im): return np.array([[re, -im], [im, re]])
    for idof in range(ndof):
        for jdof in range(ndof):
            if zero_freq:
                Zp0 = transfer_mat[idof, jdof, 0]
                assert np.all(np.isreal(Zp0))
                Zp0 = np.real(Zp0)
                Zp = transfer_mat[idof, jdof, 1:]
            else:
                Zp0 = [0.0]
                Zp = transfer_mat[idof, jdof, :]
            re = np.real(Zp)
            im = np.imag(Zp)
            blocks = [block(ire, iim) for (ire, iim) in zip(re, im)]
            blocks =[Zp0] + blocks
            elem[idof][jdof] = block_diag(*blocks)
    return np.block(elem)


def real_to_complex(
    fd: ArrayLike,
    zero_freq: Optional[bool] = True,
) -> ndarray:
    """Convert from two real amplitudes to one complex amplitude per
    frequency.

    The input is a real 2D array with each column containing the real
    and imaginary components of the Fourier coefficients for some
    response.
    The column length is :python:`2*nfreq+1`.
    The entries of a column representing a response :python:`x` are
    :python:`x=[X0, Re(X1), Im(X1), ..., Re(Xn), Im(Xn)]`.

    Returns a complex 2D array with each column containing the complex
    Fourier coefficients.
    Columns are length :python:`nfreq+1`, and the first row corresponds
    to the real-valued zero-frequency (mean, DC) components.
    The entries of a column representing a response :python:`x` are
    :python:`x=[X0, X1, ..., Xn]`.

    Parameters
    ----------
    fd
        Array containing the real and imaginary components of the
        Fourier coefficients.
    zero_freq
        Whether the mean (DC) component is included.

    See Also
    --------
    complex_to_real,
    """
    fd= atleast_2d(fd)
    if zero_freq:
        assert fd.shape[0]%2==1
        mean = fd[0:1, :]
        fd = fd[1:, :]
    fdc = fd[0::2, :] + 1j*fd[1::2, :]
    if zero_freq:
        fdc = np.concatenate((mean, fdc), axis=0)
    return fdc


def complex_to_real(
    fd: ArrayLike,
    zero_freq: Optional[bool] = True,
) -> ndarray:
    """Convert from one complex amplitude to two real amplitudes per
    frequency.

    The input is a complex 2D array with each column containing the
    Fourier coefficients for some response.
    Columns are length :python:`nfreq+1`, and the first row corresponds
    to the real-valued zero-frequency (mean, DC) components.
    The entries of a column representing a response :python:`x` are
    :python:`x=[X0, X1, ..., Xn]`.

    Returns a real 2D array with each column containing the real and
    imaginary components of the Fourier coefficients.
    The column length is :python:`2*nfreq+1`.
    The entries of a column representing a response :python:`x` are
    :python:`x=[X0, Re(X1), Im(X1), ..., Re(Xn), Im(Xn)]`.

    Parameters
    ----------
    fd
        Array containing the complex Fourier coefficients.
    zero_freq
        Whether the mean (DC) component is included.

    See Also
    --------
    real_to_complex,
    """
    fd = atleast_2d(fd)
    nfreq = fd.shape[0] - 1 if zero_freq else fd.shape[0]
    ndof = fd.shape[1]
    if zero_freq:
        assert np.all(np.isreal(fd[0, :]))
        a = np.real(fd[0:1, :])
        b = np.real(fd[1:, :])
        c = np.imag(fd[1:, :])
    else:
        b = np.real(fd)
        c = np.imag(fd)
    out = np.concatenate([np.transpose(b), np.transpose(c)])
    out = np.reshape(np.reshape(out, [-1], order='F'), [-1, ndof])
    if zero_freq:
        out = np.concatenate([a, out])
        assert out.shape == (2*nfreq+1, ndof)
    else:
        assert out.shape == (2*nfreq, ndof)
    return out


def fd_to_td(
    fd: ArrayLike,
    f1: Optional[float] = None,
    nfreq: Optional[int] = None,
    zero_freq: Optional[bool] = True,
) -> ndarray:
    """Convert a complex array of Fourier coefficients to a real array
    of time-domain responses.

    The input is a complex 2D array with each column containing the
    Fourier coefficients for some response.
    Columns are length :python:`nfreq+1`, and the first row corresponds
    to the real-valued zero-frequency (mean, DC) components.
    The entries of a column representing a response :python:`x` are
    :python:`x=[X0, X1, ..., Xn]`.

    Returns a real array with same number of columns and
    :python:`2*nfreq+1` rows, containing the time-domain response at
    times :python:`wecopttool.time(f1, nfreq, nsubsteps=1)`.

    If both :python:`f1` and :python:`nfreq` are provided, it uses the
    time matrix :python:`wecopttool.time_mat(f1, nfreq, nsubsteps=1)`,
    else it uses the inverse real FFT (:py:func:`numpy.fft.irfft`).

    Opposite of :py:meth:`wecopttool.td_to_fd`.

    Parameters
    ----------
    fd
        Array containing the complex Fourier coefficients.
    f1
        Fundamental frequency :python:`f1` [:math:`Hz`].
    nfreq
        Number of frequencies.
    zero_freq
        Whether the mean (DC) component is included.

    Raises
    ------
    ValueError
        If only one of :python:`f1` or :python:`nfreq` is provided.
        Must provide both or neither.

    See Also
    --------
    td_to_fd, time, time_mat
    """
    fd = atleast_2d(fd)
    if (f1 is not None) and (nfreq is not None):
        tmat = time_mat(f1, nfreq)
        if not zero_freq:
            tmat = tmat[:, 1:]
        td = tmat @ complex_to_real(fd, zero_freq)
    elif (f1 is None) and (nfreq is None):
        n = 1 + 2*(fd.shape[0]-1)
        td = np.fft.irfft(fd/2, n=n, axis=0, norm='forward')
    else:
        raise ValueError(
            "Provide either both 'f1' and 'nfreq' or neither.")
    return td


def td_to_fd(
    td: ArrayLike,
    fft: Optional[bool] = True,
    zero_freq: Optional[bool] = True,
) -> ndarray:
    """Convert a real array of time-domain responses to a complex array
    of Fourier coefficients.

    Opposite of :py:func:`wecopttool.fd_to_td`

    Parameters
    ----------
    td
        Real array of time-domains responses.
    fft
        Whether to use the real FFT.
    zero_freq
        Whether the mean (DC) component is returned.

    See Also
    --------
    fd_to_td
    """
    td= atleast_2d(td)
    n = td.shape[0]
    if fft:
        fd = np.fft.rfft(td*2, n=n, axis=0, norm='forward')
    else:
        fd = np.dot(dft(n, 'n')[:n//2+1, :], td*2)
    if not zero_freq:
        fd = fd[1:, :]
    return fd


def wave_excitation(exc_coeff: Dataset, waves: Dataset) -> ndarray:
    """Calculate the complex, frequency-domain, excitation force due to
    waves.

    The resulting force is indexed only by frequency and not direction
    angle.
    The input :python:`waves` frequencies must be same as
    :python:`exc_coeff`, but the directions can be a subset.

    Parameters
    ----------
    exc_coeff
        Complex excitation coefficients indexed by frequency and
        direction angle.
    waves
        Complex frequency-domain wave elevation.

    Raises
    ------
    ValueError
        If the frequency vectors of :python:`exc_coeff` and
        :python:`waves` are different.
    ValueError
        If any of the directions in :python:`waves` is not in
        :python:`exc_coeff`.
    """
    omega_w = waves['omega'].values
    omega_e = exc_coeff['omega'].values
    dir_w = waves['wave_direction'].values
    dir_e = exc_coeff['wave_direction'].values
    exc_coeff = exc_coeff.transpose(
        'omega', 'wave_direction', 'influenced_dof').values

    wave_elev_fd = np.expand_dims(waves.values, -1)

    if not np.allclose(omega_w, omega_e):
        raise ValueError(f"Wave and excitation frequencies do not match. WW: {omega_w}, EE: {omega_e}")

    subset, sub_ind = subset_close(dir_w, dir_e)

    if not subset:
        raise ValueError(
            "Some wave directions are not in excitation coefficients " +
            f"\n Wave direction(s): {(np.rad2deg(dir_w))} (deg)" +
            f"\n BEM direction(s): {np.rad2deg(dir_e)} (deg).")

    return np.sum(wave_elev_fd*exc_coeff[:, sub_ind, :], axis=1)


def read_netcdf(fpath: Union[str, Path]) -> Dataset:
    """Read a *NetCDF* file with possibly complex entries as a
    :py:class:`xarray.Dataset`.

    Can handle complex entries in the *NetCDF* by using
    :py:func:`capytaine.io.xarray.merge_complex_values`.

    Parameters
    ----------
    fpath
        Path to the *NetCDF* file.

    See Also
    --------
    write_netcdf,
    """
    with xr.open_dataset(fpath) as ds:
        ds.load()
    return cpy.io.xarray.merge_complex_values(ds)


def write_netcdf(fpath: Union[str, Path], data: Dataset) -> None:
    """Save an :py:class:`xarray.Dataset` with possibly complex entries as a
    *NetCDF* file.

    Can handle complex entries in the *NetCDF* by using
    :py:func:`capytaine.io.xarray.separate_complex_values`

    Parameters
    ----------
    fpath
        Name of file to save.
    data
        Dataset to save.

    See Also
    --------
    read_netcdf,
    """
    cpy.io.xarray.separate_complex_values(data).to_netcdf(fpath)


def check_linear_damping(
    hydro_data: Dataset,
    min_damping: Optional[float] = 1e-6,
) -> Dataset:
    """Ensure that the linear hydrodynamics (friction + radiation
    damping) have positive damping.

    Shifts the :python:`friction` up if necessary.
    Returns the (possibly) updated Dataset with
    :python:`damping` :math:`>=` :python:`min_damping`.

    Parameters
    ----------
    hydro_data
        Linear hydrodynamic data.
    min_damping
        Minimum threshold for damping. Default is 1e-6.
    """
    hydro_data_new = hydro_data.copy(deep=True)
    radiation = hydro_data_new['radiation_damping']
    friction = hydro_data_new['friction']
    ndof = len(hydro_data_new.influenced_dof)
    assert ndof == len(hydro_data.radiating_dof)
    for idof in range(ndof):
        iradiation = radiation.isel(radiating_dof=idof, influenced_dof=idof)
        ifriction = friction.isel(radiating_dof=idof, influenced_dof=idof)
        dmin = (iradiation+ifriction).min()
        if dmin <= 0.0 + min_damping:
            dof = hydro_data_new.influenced_dof.values[idof]
            delta = min_damping-dmin
            _log.warning(
                f'Linear damping for DOF "{dof}" has negative or close to ' +
                'zero terms. Shifting up via linear friction of ' +
                f'{delta.values} N/(m/s).')
            hydro_data_new['friction'][idof, idof] = (ifriction + delta)
    return hydro_data_new


def force_from_rao_transfer_function(
    rao_transfer_mat: ArrayLike,
    zero_freq: Optional[bool] = True,
) -> TStateFunction:
    """Create a force function from its position transfer matrix.

    This is the position equivalent to the velocity-based
    :py:func:`wecopttool.force_from_impedance`.

    Parameters
    ----------
    rao_transfer_mat
        Complex position transfer matrix.
    zero_freq
        Whether the first frequency should be zero. Default is
        :python:`True`.

    See Also
    --------
    force_from_impedance,
    """
    def force(wec, x_wec, x_opt, waves):
        transfer_mat = mimo_transfer_mat(rao_transfer_mat, zero_freq)
        force_fd = wec.vec_to_dofmat(np.dot(transfer_mat, x_wec))
        return np.dot(wec.time_mat, force_fd)
    return force


def force_from_impedance(
    omega: ArrayLike,
    impedance: ArrayLike,
) -> TStateFunction:
    """Create a force function its impedance.

    Parameters
    ----------
    omega
        Radial frequency vector.
    impedance
        Complex impedance matrix.

    See Also
    --------
    force_from_rao_transfer_function,
    """
    return force_from_rao_transfer_function(impedance/(1j*omega), False)


def force_from_waves(force_coeff: ArrayLike) -> TStateFunction:
    """Create a force function from waves excitation coefficients.

    Parameters
    ----------
    force_coeff
        Complex excitation coefficients indexed by frequency and
        direction angle.
    """
    def force(wec, x_wec, x_opt, waves):
        force_fd = complex_to_real(wave_excitation(force_coeff, waves), False)
        return np.dot(wec.time_mat[:, 1:], force_fd)
    return force


def inertia(
    f1: float,
    nfreq: int,
    inertia_matrix: ArrayLike
) -> TStateFunction:
    """Create the inertia "force" from the inertia matrix.

    Parameters
    ----------
    f1
        Fundamental frequency :python:`f1` [:math:`Hz`].
    nfreq
        Number of frequencies.
    inertia_matrix
        Inertia matrix.
    """
    omega = np.reshape(frequency(f1, nfreq, False)*2*np.pi, [1,1,-1])
    inertia_matrix = np.expand_dims(inertia_matrix, -1)
    rao_transfer_function = -1*omega**2*inertia_matrix + 0j
    inertia_fun = force_from_rao_transfer_function(
        rao_transfer_function, False)
    return inertia_fun


def standard_forces(hydro_data: Dataset) -> TForceDict:
    """Create functions for linear hydrodynamic forces.

    Returns a dictionary with the standard linear forces:
    radiation, hydrostatic, friction, Froude—Krylov, and diffraction.
    The functions are type :python:`StateFunction` (see Type Aliases in
    API Documentation).

    Parameters
    ----------
    hydro_data
        Linear hydrodynamic data.
    """
    hydro_data = hydro_data.transpose(
         "omega", "wave_direction", "radiating_dof", "influenced_dof")

    # intrinsic impedance
    w = hydro_data['omega']
    A = hydro_data['added_mass']
    B = hydro_data['radiation_damping']
    K = hydro_data['hydrostatic_stiffness']
    Bf = hydro_data['friction']

    rao_transfer_functions = dict()
    rao_transfer_functions['radiation'] = (1j*w*B + -1*w**2*A, False)
    rao_transfer_functions['friction'] = (1j*w*Bf, False)

    # include zero_freq in hydrostatics
    hs = ((K + 0j).expand_dims({"omega": B.omega}))
    tmp = hs.isel(omega=0).copy(deep=True)
    tmp['omega'] = tmp['omega'] * 0
    hs = xr.concat([tmp, hs], dim='omega') #, data_vars='minimal')
    rao_transfer_functions['hydrostatics'] = (hs, True)

    linear_force_functions = dict()
    for name, (value, zero_freq) in rao_transfer_functions.items():
        value = value.transpose("radiating_dof", "influenced_dof", "omega")
        value = -1*value  # RHS of equation: ma = Σf
        linear_force_functions[name] = (
            force_from_rao_transfer_function(value, zero_freq))

    # wave excitation
    excitation_coefficients = {
        'Froude_Krylov': hydro_data['Froude_Krylov_force'],
        'diffraction': hydro_data['diffraction_force']
    }

    for name, value in excitation_coefficients.items():
        linear_force_functions[name] = force_from_waves(value)

    return linear_force_functions


def run_bem(
    fb: cpy.FloatingBody,
    freq: Iterable[float] = [np.infty],
    wave_dirs: Iterable[float] = [0],
    rho: float = _default_parameters['rho'],
    g: float = _default_parameters['g'],
    depth: float = _default_parameters['depth'],
    write_info: Optional[Mapping[str, bool]] = None,
    njobs: int = 1,
) -> Dataset:
    """Run Capytaine for a range of frequencies and wave directions.

    This simplifies running *Capytaine* and ensures the output are in
    the correct convention (see
    :py:func:`wecopttool.change_bem_convention`).

    It creates the *test matrix*, calls
    :py:meth:`capytaine.bodies.bodies.FloatingBody.keep_immersed_part`,
    calls :py:meth:`capytaine.bem.solver.BEMSolver.fill_dataset`,
    and changes the sign convention using
    :py:func:`wecopttool.change_bem_convention`.

    Parameters
    ----------
    fb
        The WEC as a Capytaine floating body (mesh + DOFs).
    freq
        List of frequencies [:math:`Hz`] to evaluate BEM at.
    wave_dirs
        List of wave directions [degrees] to evaluate BEM at.
    rho
        Water density in :math:`kg/m^3`.
    g
        Gravitational acceleration in :math:`m/s^2`.
    depth
        Water depth in :math:`m`.
    write_info
        Which additional information to write.
        Options are:
        :python:`['hydrostatics', 'mesh', 'wavelength', 'wavenumber']`.
        See :py:func:`capytaine.io.xarray.assemble_dataset` for more
        details.
    njobs
        Number of jobs to run in parallel.
        See :py:meth:`capytaine.bem.solver.BEMSolver.fill_dataset`

    See Also
    --------
    change_bem_convention,
    """
    if wave_dirs is not None:
        wave_dirs = np.atleast_1d(degrees_to_radians(wave_dirs))
    solver = cpy.BEMSolver()
    test_matrix = Dataset(coords={
        'rho': [rho],
        'water_depth': [depth],
        'omega': [ifreq*2*np.pi for ifreq in freq],
        'wave_direction': wave_dirs,
        'radiating_dof': list(fb.dofs.keys()),
        'g': [g],
    })
    if wave_dirs is None:
        # radiation only problem, no diffraction or excitation
        test_matrix = test_matrix.drop_vars('wave_direction')
    if write_info is None:
        write_info = {'hydrostatics': False,
                      'mesh': False,
                      'wavelength': False,
                      'wavenumber': False,
                     }
    wec_im = fb.copy(name=f"{fb.name}_immersed").keep_immersed_part()
    bem_data = solver.fill_dataset(
        test_matrix, wec_im, n_jobs=njobs, **write_info)
    return change_bem_convention(bem_data)


def change_bem_convention(bem_data: Dataset) -> Dataset:
    """Change the convention from :math:`-iωt` to :math:`+iωt`.

    Change the linear hydrodynamic coefficients from the Capytaine
    convention (:math:`x(t)=Xe^{-iωt}`), where :math:`X` is the
    frequency-domain response, to the more standard convention
    used in WecOptTool (:math:`x(t)=Xe^{+iωt}`).

    NOTE: This might change in Capytaine in the future.

    Parameters
    ----------
    bem_data
        Linear hydrodynamic coefficients for the WEC.
    """
    bem_data['Froude_Krylov_force'] = np.conjugate(
        bem_data['Froude_Krylov_force'])
    bem_data['diffraction_force'] = np.conjugate(bem_data['diffraction_force'])
    return bem_data


def linear_hydrodynamics(
    bem_data: Dataset,
    inertia_matrix: Optional[ArrayLike] = None,
    hydrostatic_stiffness: Optional[ArrayLike] = None,
    friction: Optional[ArrayLike] = None
) -> Dataset:
    """Add rigid body inertia_matrix, hydrostatic stiffness, and linear
    friction to BEM data.

    Returns the Dataset with the additional information added.

    Parameters
    ----------
    bem_data
        Linear hydrodynamic coefficients obtained using the boundary
        element method (BEM) code Capytaine, with sign convention
        corrected.
    inertia_matrix
        Inertia matrix of size :python:`(ndof, ndof)`.
        :python:`None` if included in :python:`bem_data`.
    hydrostatic_stiffness
        Linear hydrostatic restoring coefficient of size
        :python:`(nodf, ndof)`.
        :python:`None` if included in :python:`bem_data`.
    friction
        Linear friction, in addition to radiation damping, of size
        :python:`(nodf, ndof)`.
        :python:`None` if included in :python:`bem_data` or to set to zero.

    Raises
    ------
    ValueError
        If either :python:`inertia_matrix` or
        :python:`hydrostatic_stiffness` are :python:`None` and is not
        included in :python:`bem_data`.
    ValueError
        If any of :python:`inertia_matrix`,
        :python:`hydrostatic_stiffness`, or :python:`friction` are both
        provided and included in :python:`bem_data` but have different
        values.
    """
    vars = {'inertia_matrix': inertia_matrix, 'friction': friction,
            'hydrostatic_stiffness': hydrostatic_stiffness}

    dims = ['radiating_dof', 'influenced_dof']

    hydro_data = bem_data.copy(deep=True)

    for name, data in vars.items():
        org = name in hydro_data.variables.keys()
        new = data is not None
        if new and org:
            if not np.allclose(data, hydro_data.variables[name]):
                raise ValueError(
                    f'BEM data already has variable "{name}" ' +
                    'with diferent values')
            else :
                _log.warning(
                    f'Variable "{name}" is already in BEM data ' +
                    'with same value.')
        elif (not new) and (not org):
            if name=='friction':
                ndof = len(hydro_data["influenced_dof"])
                hydro_data[name] = (dims, np.zeros([ndof, ndof]))
            else:
                raise ValueError(
                    f'Variable "{name}" is not in BEM data and ' +
                    'was not provided.')
        elif new:
            data = atleast_2d(data)
            hydro_data[name] = (dims, data)

    return hydro_data


def atleast_2d(array: ArrayLike) -> ndarray:
    """Ensure an array is at least 2D, otherwise add trailing dimensions
    to make it 2D.

    This differs from :py:func:`numpy.atleast_2d` in that the additional
    dimensions are appended at the end rather than at the begining.
    This might be an option in :py:func:`numpy.atleast_2d` in the
    future, see
    `NumPy #12336 <https://github.com/numpy/numpy/issues/12336>`_.

    Parameters
    ----------
    array
        Input array.
    """
    array = np.atleast_1d(array)
    return np.expand_dims(array, -1) if len(array.shape)==1 else array


def subset_close(
    set_a: FloatOrArray,
    set_b: FloatOrArray,
    rtol: float = 1.e-5,
    atol: float = 1.e-8,
    equal_nan: bool = False,
) -> tuple[bool, list]:
    """Check if the first set :python:`set_a` is contained, to some
    tolerance, in the second set :python:`set_b`.

    Parameters
    ----------
    set_a
        First array which is tested for being subset.
    set_b
        Second array which is tested for containing :python:`set_a`.
    rtol
        The relative tolerance parameter. Passed to
        :py:func:`numpy.isclose`.
    atol
        The absolute tolerance parameter. Passed to
        :py:func:`numpy.isclose`.
    equal_nan
        Whether to compare NaNs as equal. Passed to
        :py:func:`numpy.isclose`.

    Returns
    -------
    subset
        Whether the first array is a subset of the second array.
    ind
        List with integer indices where the first array's elements are
        located inside the second array.
        Only contains values if :python:`subset==True`.

    Raises
    ------
    ValueError
        If either of the two arrays contains repeated elements.
    """
    if len(np.unique(set_a.round(decimals = 6))) != len(set_a):
        raise ValueError("Elements in set_a not unique")
    if len(np.unique(set_b.round(decimals = 6))) != len(set_b):
        raise ValueError("Elements in set_b not unique")

    ind = []
    tmp_result = [False for _ in range(len(set_a))]
    for subset_element in set_a:
        for set_element in set_b:
            if np.isclose(subset_element, set_element, rtol, atol, equal_nan):
                tmp_set_ind = np.where(
                    np.isclose(set_element, set_b , rtol, atol, equal_nan))
                tmp_subset_ind = np.where(
                    np.isclose(subset_element, set_a , rtol, atol,
                               equal_nan))
                ind.append( int(tmp_set_ind[0]) )
                tmp_result[ int(tmp_subset_ind[0]) ] = True
    subset = all(tmp_result)
    ind = ind if subset else []
    return subset, ind


def scale_dofs(scale_list: Iterable[float], ncomponents: int) -> ndarray:
    """Create a scaling vector based on a different scale for each DOF.

    Returns a 1D array of length :python:`NDOF*ncomponents` where the
    number of DOFs (:python:`NDOF`) is the length of
    :python:`scale_list`.
    The first :python:`ncomponents` entries have the value of the first
    scale :python:`scale_list[0]`, the next :python:`ncomponents`
    entries have the value of the second scale :python:`scale_list[1]`,
    and so on.


    Parameters
    ----------
    scale_list
        Scale for each DOF.
    ncomponents
        Number of elements in the state vector for each DOF.
    """
    ndof = len(scale_list)
    scale = []
    for dof in range(ndof):
        scale += [scale_list[dof]] * ncomponents
    return np.array(scale)


def decompose_state(
    state: ndarray,
    ndof: int,
    nfreq: int,
) -> tuple[ndarray, ndarray]:
    """Split the state vector into the WEC dynamics state and the
    optimization (control) state.

    The WEC dynamics state consists of the Fourier coefficients of
    the position of each degree of freedom.
    The optimization state depends on the chosen control states for
    the problem.

    Parameters
    ----------
    state
        Combined WEC and optimization states.
    ndof
        Number of degrees of freedom for the WEC dynamics.
    nfreq
        Number of frequencies.

    Returns
    -------
    state_wec
        WEC state vector.
    state_opt
        Optimization (control) state.
    """
    nstate_wec = ndof * ncomponents(nfreq)
    return state[:nstate_wec], state[nstate_wec:]


def frequency_parameters(
    freqs: ArrayLike,
    zero_freq: bool = True,
) -> tuple[float, int]:
    """Return the fundamental frequency and the number of frequencies
    in a frequency array.

    This function can be used as a check for inputs to other functions
    since it raises an error if the frequency vector does not have
    the correct format :python:`freqs = [0, f1, 2*f1, ..., nfreq*f1]`.

    Parameters
    ----------
    freqs
        The frequency array, starting at zero and having equal spacing.
    zero_freq
        Whether the first frequency should be zero.

    Returns
    -------
    f1
        Fundamental frequency :python:`f1` [:math:`Hz`]
    nfreq
        Number of frequencies (not including zero frequency),
        i.e., :python:`freqs = [0, f1, 2*f1, ..., nfreq*f1]`.

    Raises
    ------
    ValueError
        If the frequency vector is not evenly spaced.
    ValueError
        If the zero-frequency was expected but not included or not
        expected but included.
    """
    if np.isclose(freqs[0], 0.0):
        if zero_freq:
            freqs0 = freqs[:]
        else:
            raise ValueError('Zero frequency was included.')
    else:
        if zero_freq:
            raise ValueError(
                'Frequency array must start with the zero frequency.')
        else:
            freqs0 = np.concatenate([[0.0,], freqs])

    f1 = freqs0[1]
    nfreq = len(freqs0) - 1
    f_check = np.arange(0, f1*(nfreq+0.5), f1)
    if not np.allclose(f_check, freqs0):
        raise ValueError("Frequency array 'omega' must be evenly spaced by" +
                         "the fundamental frequency " +
                         "(i.e., 'omega = [0, f1, 2*f1, ..., nfreq*f1]')")
    return f1, nfreq


def time_results(fd: DataArray, time: DataArray) -> ndarray:
    """Create a :py:class:`xarray.DataArray` of time-domain results from
    :py:class:`xarray.DataArray` of frequency-domain results.

    Parameters
    ----------
    fd
        Frequency domain response.
    time
        Time array.
    """
    out = np.zeros((*fd.isel(omega=0).shape, len(time)))
    for w, mag in zip(fd.omega, fd):
        out = out + \
            np.real(mag)*np.cos(w*time) - np.imag(mag)*np.sin(w*time)
    return out


def add_zerofreq_to_xr(data: Dataset) -> Dataset:
    """Add a zero-frequency component to an :py:class:`xarray.Dataset`.

    Frequency variable must be called :python:`omega`.

    Parameters
    ----------
    data
        Dataset with no zero-frequency component.
    """
    if not np.isclose(data.coords['omega'][0].values, 0):
        tmp = data.isel(omega=0).copy(deep=True)
        tmp['omega'] = tmp['omega'] * 0
        vars = [var for var in list(data.keys()) if 'omega' in data[var].dims]
        for var in vars:
            tmp[var] = tmp[var] * 0
        data = xr.concat([tmp, data], dim='omega', data_vars='minimal')
    return data<|MERGE_RESOLUTION|>--- conflicted
+++ resolved
@@ -841,14 +841,6 @@
         force_attr = {'long_name': 'Force or moment', 'units': 'N or Nm'}
         wave_elev_attr = {'long_name': 'Wave elevation', 'units': 'm'}
         x_wec, x_opt = self.decompose_state(res.x)
-<<<<<<< HEAD
-
-        freq = self.omega/2/np.pi
-        period = 1/freq
-
-=======
-        
->>>>>>> 73e84b3e
         omega_coord = ("omega", self.omega, omega_attr)
         freq_coord = ("omega", self.frequency, freq_attr)
         period_coord = ("omega", self.period, period_attr)
