"""Core functionality for solving the pseudo-spectral problem for WEC.

Contains:

* The *WEC* class
* Functions for basic functionality

.. note:: All contents of this module are imported into *WecOpTool* and
          can be called directly as :python:`wecopttool.<function>`
          instead of :python:`wecopttool.core.<function>`.
"""


from __future__ import annotations


import logging
from typing import Iterable, Callable, Any, Optional, Mapping, TypeVar, Union
from pathlib import Path
import warnings
from datetime import datetime

from numpy.typing import ArrayLike
import autograd.numpy as np
from autograd.numpy import ndarray
from autograd.builtins import isinstance, tuple, list, dict
from autograd import grad, jacobian
import xarray as xr
from xarray import DataArray, Dataset
import capytaine as cpy
from scipy.optimize import minimize, OptimizeResult, Bounds
from scipy.linalg import block_diag, dft


# logger
_log = logging.getLogger(__name__)

# autograd warnings
filter_msg = "Casting complex values to real discards the imaginary part"
warnings.filterwarnings("ignore", message=filter_msg)

# default values
_default_parameters = {'rho': 1025.0, 'g': 9.81, 'depth': np.infty}
_default_min_damping = 1e-6

# type aliases
TWEC = TypeVar("TWEC", bound="WEC")
TStateFunction = Callable[
    [TWEC, ndarray, ndarray, Dataset], ndarray]
TForceDict = dict[str, TStateFunction]
TIForceDict = Mapping[str, TStateFunction]
FloatOrArray = Union[float, ArrayLike]


class WEC:
    """A wave energy converter (WEC) object for performing simulations
    using the pseudo-spectral solution method.

    To create the WEC use one of the initialization methods:

    * :meth:`wecopttool.core.WEC.__init__`
    * :meth:`wecopttool.core.WEC.from_bem`
    * :meth:`wecopttool.core.WEC.from_floating_body`
    * :meth:`wecopttool.core.WEC.from_impedance`.

    .. note:: Direct initialization of a :py:class:`wecopttool.core.WEC`
        object as :python:`WEC(f1, nfrew, forces, ...)` using
        :meth:`wecopttool.core.WEC.__init__` is discouraged. Instead
        use one of the other initialization methods listed in the
        *See Also* section.

    To solve the pseudo-spectral problem use
    :meth:`wecopttool.core.WEC.solve`.
    """
    def __init__(
        self,
        f1:float,
        nfreq:int,
        forces: TIForceDict,
        constraints: Optional[Iterable[Mapping]] = None,
        inertia_matrix: Optional[ndarray] = None,
        ndof: Optional[int] = None,
        inertia_in_forces: Optional[bool] = False,
        dof_names: Optional[Iterable[str]] = None,
        ) -> None:
        """Create a WEC object directly from its inertia matrix and
        list of forces.

        The :py:class:`wecopttool.core.WEC` class describes a WEC's
        equation of motion as :math:`ma=Σf` where the
        :python:`inertia_matrix` matrix specifies the inertia :math:`m`,
        and the :python:`forces` dictionary specifies the different
        forces to be summed. The forces can be linear or nonlinear.
        If :python:`inertia_in_forces is True` the equation of motion is
        :math:`Σf=0`, which is included to allow for initialization
        using an intrinsic impedance through the
        :python:`WEC.from_impedance` initialization function.

        .. note:: Direct initialization of a
            :py:class:`wecopttool.core.WEC` object as
            :python:`WEC(f1, nfrew, forces, ...)` is discouraged.
            Instead use one of the other initialization methods listed
            in the *See Also* section.

        Parameters
        ----------
        f1
            Fundamental frequency :python:`f1` [Hz].
        nfreq
            Number of frequencies (not including zero frequency),
            i.e., :python:`freqs = [0, f1, 2*f1, ..., nfreq*f1]`.
        forces
            Dictionary with entries :python:`{'force_name': fun}`,
            where :python:`fun` has a  signature
            :python:`def fun(wec, x_wec, x_opt, waves):`, and returns
            forces in the time-domain of size
            :python:`2*nfreq + 1 x ndof`.
        constraints
            List of constraints, see documentation for
            :py:func:`scipy.optimize.minimize` for description and
            options of constraints dictionaries.
            If :python:`None`: empty list :python:`[]`.
        inertia_matrix
           Inertia matrix of size :python:`ndof x ndof`.
           Not used if :python:`inertia_in_forces` is :python:`True`.
        ndof
            Number of degrees of freedom.
            Must be specified if :python:`inertia_in_forces is True`,
            else not used.
        inertia_in_forces
            Set to True if inertial "forces" are included in the
            :python:`forces` argument.
            This scenario is rare.
            If using an intrinsic impedance, consider initializing with
            :python:`from_impedance` instead.
        dof_names
            Names of the different degrees of freedom (e.g.
            :python:`'Heave'`).
            If :python:`None` the names
            :python:`['DOF_0', ..., 'DOF_N']` are used.

        Raises
        ------
        ValueError
            If :python:`inertia_in_forces is True` but :python:`ndof` is
            not specified.
        ValueError
            If :python:`inertia_in_forces is False` but
            :python:`inertia_matrix` is not specified.
        ValueError
            If :python:`inertia_matrix` does not have the correct size
            (:python:`ndof x ndof`).
        ValueError
            If :python:`dof_names` does not have the correct size
            (:python:`ndof`).

        See Also
        --------
        from_bem:
            Initialize a :py:class:`wecopttool.core.WEC` object from BEM
            results.
        from_floating_body:
            Initialize a :py:class:`wecopttool.core.WEC` object from a
            :python:`capitaine.FloatingBody` object.
        from_impedance:
            Initialize a :py:class:`wecopttool.core.WEC` object from an
            intrinsic impedance array and excitation coefficients.
        """
        self._freq = frequency(f1, nfreq)
        self._time = time(f1, nfreq)
        self._time_mat = time_mat(f1, nfreq)
        self._derivative_mat = derivative_mat(f1, nfreq)
        self._forces = forces
        constraints = list(constraints) if (constraints is not None) else []
        self._constraints = constraints

        # inertia options
        self._inertia_in_forces = inertia_in_forces

        def _missing(var_name, condition):
            msg = (f"`{var_name}` must be provided if `inertia_in_forces` is" +
                    f"`{condition}`.")
            return msg

        def _ignored(var_name, condition):
            msg = (f"`{var_name}` is not used when `inertia_in_forces` is " +
                    f"`{condition}` and should not be provided")
            return msg

        if inertia_in_forces:
            condition = "True"
            if inertia_matrix is not None:
                _log.warning(_ignored("inertia_matrix", condition))
                inertia_matrix = None
            if ndof is None:
                raise ValueError(_missing("ndof", condition))
        elif not inertia_in_forces:
            condition = "False"
            if inertia_matrix is None:
                raise ValueError(_missing("inertia_matrix", condition))
            inertia_matrix = np.atleast_2d(np.squeeze(inertia_matrix))
            if ndof is not None:
                _log.warning(_ignored("ndof", condition))
                if ndof != inertia_matrix.shape[0]:
                    _log.warning(
                        "Provided value of `ndof` does not match size of " +
                        "`inertia_matrix`. Setting " +
                        f"`ndof={inertia_matrix.shape[0]}`.")
            ndof = inertia_matrix.shape[0]

            if inertia_matrix.shape != (ndof, ndof):
                raise ValueError(
                    "'inertia_matrix' must be a square matrix of size equal " +
                    "to the number of degrees of freedom.")
        self._inertia_matrix = inertia_matrix
        self._ndof = ndof
        if inertia_in_forces:
            _inertia = None
        else:
            _inertia = inertia(f1, nfreq, inertia_matrix)
        self._inertia = _inertia

        # names
        if dof_names is None:
            dof_names = [f'DOF_{i}' for i in range(ndof)]
        elif len(dof_names) != ndof:
            raise ValueError("`dof_names` must have length `ndof`.")
        self._dof_names = list(dof_names)

    def __str__(self) -> str:
        str = (f'{self.__class__.__name__}: ' +
               f'DOFs ({self.ndof})={self.dof_names}, ' +
               f'f=[0, {self.f1}, ..., {self.nfreq}({self.f1})] Hz.')
        return str

    def __repr__(self) -> str:
        type_ = type(self)
        module = type_.__module__
        qualname = type_.__qualname__
        repr_org = f"<{module}.{qualname} object at {hex(id(self))}>"
        return repr_org + " :: " + self.__str__()

    # other initialization methods
    @staticmethod
    def from_bem(
        bem_data: Union[Dataset, Union[str, Path]],
        inertia_matrix: Optional[ndarray] = None,
        hydrostatic_stiffness: Optional[ndarray] = None,
        friction: Optional[ndarray] = None,
        f_add: Optional[TIForceDict] = None,
        constraints: Optional[Iterable[Mapping]] = None,
        min_damping: Optional[float] = _default_min_damping,
        ) -> TWEC:
        """Create a WEC object from linear hydrodynamic coefficients
        obtained using the boundary element method (BEM) code Capytaine.

        The :python:`bem_data` can be a dataset or the name of a
        *NetCDF* file containing the dataset.

        The returned :py:class:`wecopttool.core.WEC` object contains the
        inertia and the default linear forces: radiation, diffraction,
        and Froude-Krylov. Additional forces can be specified through
        :python:`f_add`.

        Note that because Capytaine uses a different sign convention,
        the direct results from capytaine must be modified using
        :py:func:`wecopttool.core.change_bem_convention` before calling
        this initialization function.
        Instead, the recommended approach is to use
        :py:func:`wecopttool.core.run_bem`,
        rather than running Capytaine directly, which outputs the
        results in the correct convention. The results can be saved
        using :py:func:`wecopttool.core.write_netcdf`.

        In addition to the Capytaine results, if the dataset contains
        the :python:`inertia_matrix`, :python:`hydrostatic_stiffness`,
        or :python:`friction` these do not need to be provided
        separately.

        Parameters
        ----------
        bem_data
            Linear hydrodynamic coefficients obtained using the boundary
            element method (BEM) code Capytaine, with sign convention
            corrected.
        inertia_matrix
           Inertia matrix of size :python:`ndof x ndof`.
           :python:`None` if included in :python:`bem_data`.
        hydrostatic_stiffness
            Linear hydrostatic restoring coefficient of size
            :python:`nodf x ndof`.
            :python:`None` if included in :python:`bem_data`.
        friction
            Linear friction, in addition to radiation damping, of size
            :python:`nodf x ndof`.
            :python:`None` if included in :python:`bem_data` or to set
            to zero.
        f_add
            Dictionary with entries :python:`{'force_name': fun}`, where
            :python:`fun` has a  signature
            :python:`def fun(wec, x_wec, x_opt, waves):`, and returns
            forces in the time-domain of size
            :python:`2*nfreq + 1 x ndof`.
        constraints
            List of constraints, see documentation for
            :py:func:`scipy.optimize.minimize` for description and
            options of constraints dictionaries.
            If :python:`None`: empty list :python:`[]`.
        min_damping
            Minimum damping level to ensure a stable system.
            See `check_linear_damping` for more details.

        Raises
        ------
        ValueError
            If either :python:`inertia_matrix` or
            :python:`hydrostatic_stiffness` are :python:`None` and is
            not included in :python:`bem_data`.
            See :python:`linear_hydrodynamics`.
        ValueError
            If any of :python:`inertia_matrix`,
            :python:`hydrostatic_stiffness`, or :python:`stiffness` are
            both provided and included in :python:`bem_data` but have
            different values.
            See :python:`linear_hydrodynamics`.

        See Also
        --------
        run_bem, linear_hydrodynamics, change_bem_convention,
        write_netcdf, check_linear_damping
        """
        if isinstance(bem_data, (str, Path)):
            bem_data = read_netcdf(bem_data)
        # add inertia_matrix, hydrostatic stiffness, and friction
        hydro_data = linear_hydrodynamics(
            bem_data, inertia_matrix, hydrostatic_stiffness, friction)
        if inertia_matrix is None:
            inertia_matrix = hydro_data['inertia_matrix'].values

        # frequency array
        f1, nfreq = frequency_parameters(
            hydro_data.omega.values/(2*np.pi), False)

        # check real part of damping diagonal > 0
        if min_damping is not None:
            hydro_data = check_linear_damping(hydro_data, min_damping)

        # forces in the dynamics equations
        linear_force_functions = standard_forces(hydro_data)
        f_add = f_add if (f_add is not None) else {}
        forces = linear_force_functions | f_add
        # constraints
        constraints = constraints if (constraints is not None) else []
        return WEC(f1, nfreq, forces, constraints, inertia_matrix)

    @staticmethod
    def from_floating_body(
        fb: cpy.FloatingBody,
        f1: float,
        nfreq: int,
        inertia_matrix: ndarray,
        hydrostatic_stiffness: ndarray,
        friction: Optional[ndarray] = None,
        f_add: Optional[TIForceDict] = None,
        constraints: Optional[Iterable[Mapping]] = None,
        min_damping: Optional[float] = _default_min_damping,
        wave_directions: Optional[ArrayLike] = np.array([0.0,]),
        rho: Optional[float] = _default_parameters['rho'],
        g: Optional[float] = _default_parameters['g'],
        depth: Optional[float] = _default_parameters['depth'],
    ) -> TWEC:
        """Create a WEC object from a Capytaine :python:`FloatingBody`.

        Capytaine :python:`FloatingBody` objects contain information on
        the mesh and degrees of freedom.

        This initialization method calls :python:`run_bem` followed by
        :python:`from_bem`.

        This will run Capytaine to obtain the linear hydrodynamic
        coefficients, which can take from a few minutes to several
        hours.
        Instead, if the hydrodynamic coefficients can be reused, it is
        recommended to run Capytaine first and save the results using
        :python:`run_bem` and :py:func:`wecopttool.core.write_netcdf`,
        and then initialize the :py:class:`wecopttool.core.WEC` object
        using :python:`from_bem`. This initialization method should be
        reserved for the cases where the hydrodynamic coefficients
        constantly change and are not reused, as for example for
        geometry optimization.

        Parameters
        ----------
        fb
            Capytaine FloatingBody.
        f1
            Fundamental frequency :python:`f1` [Hz].
        nfreq
            Number of frequencies (not including zero frequency),
            i.e., :python:`freqs = [0, f1, 2*f1, ..., nfreq*f1]`.
        inertia_matrix
           Inertia matrix of size :python:`ndof x ndof`.
        hydrostatic_stiffness
            Linear hydrostatic restoring coefficient of size
            :python:`nodf x ndof`.
        friction
            Linear friction, in addition to radiation damping, of size
            :python:`nodf x ndof`.
            :python:`None` to set to zero.
        f_add
            Dictionary with entries :python:`{'force_name': fun}`, where
            :python:`fun` has a  signature
            :python:`def fun(wec, x_wec, x_opt, waves):`, and returns
            forces in the time-domain of size
            :python:`2*nfreq + 1 x ndof`.
        constraints
            List of constraints, see documentation for
            :py:func:`scipy.optimize.minimize` for description and
            options of constraints dictionaries.
            If :python:`None`: empty list :python:`[]`.
        min_damping
            Minimum damping level to ensure a stable system.
            See `check_linear_damping` for more details.
        wave_directions
            List of wave directions [degrees] to evaluate BEM at.
        rho
            Water density in :math:`kg/m^3`.
        g
            Gravitational acceleration in :math:`m/s^2`.
        depth
            Water depth in :math:`m`.

        Returns
        -------
        WEC
            An instance of the :py:class:`wecopttool.core.WEC` class.

        See Also
        --------
        run_bem, write_netcdf, WEC.from_bem
        """

        # RUN BEM
        _log.info(f"Running Capytaine (BEM): {nfreq+1} frequencies x " +
                 f"{len(wave_directions)} wave directions.")
        freq = frequency(f1, nfreq)[1:]
        bem_data = run_bem(
            fb, freq, wave_directions, rho=rho, g=g, depth=depth)
        wec = WEC.from_bem(
            bem_data, inertia_matrix, hydrostatic_stiffness, friction, f_add,
            constraints, min_damping=min_damping)
        return wec

    @staticmethod
    def from_impedance(
        freqs: ArrayLike,
        impedance: ArrayLike,
        exc_coeff: ArrayLike,
        hydrostatic_stiffness: ndarray,
        f_add: Optional[TIForceDict] = None,
        constraints: Optional[Iterable[Mapping]] = None,
    ) -> TWEC:
        """Create a WEC object from the intrinsic impedance and
        excitation coefficients.

        The intrinsic (mechanical) impedance :math:`Z(ω)` linearly
        relates excitation forces :math:`F(ω)` to WEC velocity
        :math:`U(ω)` as :math:`ZU=F`.
        Using linear hydrodynamic coefficients, e.g. from a BEM code
        like Capytaine, the impedance is given as
        :math:`Z(ω) = (m+A(ω))*iω + B(ω) + B_f + K/(iω)`.
        The impedance can also be obtained experimentally.
        Note that the impedance is not defined at :math:`ω=0`.


        Parameters
        ----------
        freqs
            Frequency vector [Hz] not including the zero frequency,
            :python:`freqs = [f1, 2*f1, ..., nfreq*f1]`.
        impedance
            Complex impedance of size :python:`ndof x ndof x nfreq`.
        exc_coeff
            Complex excitation transfer function of size
            :python:`ndof x nfreq`.
        hydrostatic_stiffness
            Linear hydrostatic restoring coefficient of size
            :python:`nodf x ndof`.
        f_add
            Dictionary with entries :python:`{'force_name': fun}`, where
            :python:`fun` has a  signature
            :python:`def fun(wec, x_wec, x_opt, waves):`, and returns
            forces in the time-domain of size
            :python:`2*nfreq + 1 x ndof`.
        constraints
            List of constraints, see documentation for
            :py:func:`scipy.optimize.minimize` for description and
            options of constraints dictionaries.
            If :python:`None`: empty list :python:`[]`.

        Raises
        ------
        ValueError
            If :python:`impedance` does not have the correct size:
            :python:`ndof x ndof x nfreq`.
        """
        f1, nfreq = frequency_parameters(freqs, False)

        # impedance matrix shape
        shape = impedance.shape
        ndim = impedance.ndim
        if (ndim!=3) or (shape[0]!=shape[1]) or (shape[2]!=nfreq):
            raise ValueError(
                "`impedance` must have shape `ndof x ndof x (nfreq)`.")

        # impedance force
        omega = freqs * 2*np.pi
        transfer_func = impedance * (1j*omega)
        transfer_func0 = np.expand_dims(hydrostatic_stiffness, 2)
        transfer_func = np.concatenate([transfer_func0, transfer_func], 2)
        transfer_func = -1 * transfer_func  # RHS of equation: ma = Σf
        force_impedance = force_from_rao_transfer_function(transfer_func)

        # excitation force
        force_excitation = force_from_waves(exc_coeff)

        # all forces
        f_add = {} if (f_add is None) else f_add
        forces =  {
            'intrinsic_impedance': force_impedance,
            'excitation': force_excitation
        }
        forces = forces | f_add

        # wec
        wec = WEC(f1, nfreq, forces, constraints,
                  inertia_in_forces=True, ndof=shape[0])
        return wec

    # solve
    def solve(self,
        waves: Dataset,
        obj_fun: TStateFunction,
        nstate_opt: int,
        x_wec_0: Optional[ndarray] = None,
        x_opt_0: Optional[ndarray] = None,
        scale_x_wec: Optional[list] = None,
        scale_x_opt: Optional[FloatOrArray] = 1.0,
        scale_obj: Optional[float] = 1.0,
        optim_options: Optional[Mapping[str, Any]] = {},
        use_grad: Optional[bool] = True,
        maximize: Optional[bool] = False,
        bounds_wec: Optional[Bounds] = None,
        bounds_opt: Optional[Bounds] = None,
        callback: Optional[Callable[[ndarray]]] = None,
        ) -> tuple[Dataset, Dataset, OptimizeResult]:
        """Simulate WEC dynamics using a pseudo-spectral solution
        method.

        Parameters
        ----------
        waves
            :py:class:`xarray.Dataset` with the structure and elements
            shown by :py:mod:`wecopttool.waves`.
        obj_fun
            Objective function to minimize for pseudo-spectral solution,
            must have signature :python:`fun(wec, x_wec, x_opt, waves)`
            and return a scalar.
        nstate_opt
            Length of the optimization (controls) state vector.
        x_wec_0
            Initial guess for the WEC dynamics state.
            If :python:`None` it is randomly initiated.
        x_opt_0
            Initial guess for the optimization (control) state.
            If :python:`None` it is randomly initiated.
        scale_x_wec
            Factor(s) to scale each DOF in :python:`x_wec` by, to
            improve convergence.
            A single float or an array of size :python:`ndof`.
        scale_x_opt
            Factor(s) to scale :python:`x_opt` by, to improve
            convergence.
            A single float or an array of size :python:`nstate_opt`.
        scale_obj
            Factor to scale :python:`obj_fun` by, to improve
            convergence.
        optim_options
            Optimization options passed to the optimizer.
            See :py:func:`scipy.optimize.minimize`.
        use_grad
             If :python:`True`, optimization with utilize
             :python:`autograd` for gradients.
        maximize
            Whether to maximize the objective function.
            The default is to minimize the objective function.
        bounds_wec
            Bounds on the WEC components of the decision variable.
            See :py:func:`scipy.optimize.minimize`.
        bounds_opt
            Bounds on the optimization (control) components of the
            decision variable.
            See :py:func:`scipy.optimize.minimize`.
        callback
            Function called after each iteration.
            See :py:func:`scipy.optimize.minimize`.
            The default is reported via logging at the INFO level.

        Returns
        -------
        res_fd
            Dynamic responses in the frequency-domain.
        res_td
            Dynamic responses in the time-domain.
        res
            Results produced by :py:func:`scipy.optimize.minimize`.

        Raises
        ------
        ValueError
            If :python:`scale_x_opt` is a scalar and
            :python:`nstate_opt` is not provided.
        Exception
            If the optimizer fails for any reason other than maximum
            number of states, i.e. for exit modes other than 0 or 9.
            See :py:mod:`scipy.optimize` for exit mode details.

        See Also
        --------
        wecopttool.waves,
        """

        _log.info("Solving pseudo-spectral control problem.")

        # x_wec scaling vector
        if scale_x_wec == None:
            scale_x_wec = [1.0] * self.ndof
        elif isinstance(scale_x_wec, float) or isinstance(scale_x_wec, int):
            scale_x_wec = [scale_x_wec] * self.ndof
        scale_x_wec = scale_dofs(scale_x_wec, self.ncomponents)

        # x_opt scaling vector
        if isinstance(scale_x_opt, float) or isinstance(scale_x_opt, int):
            if nstate_opt is None:
                raise ValueError("If 'scale_x_opt' is a scalar, " +
                                    "'nstate_opt' must be provided")
            scale_x_opt = scale_dofs([scale_x_opt], nstate_opt)

        # composite scaling vector
        scale = np.concatenate([scale_x_wec, scale_x_opt])

        # decision variable initial guess
        if x_wec_0 is None:
            x_wec_0 = np.random.randn(self.nstate_wec)
        if x_opt_0 is None:
            x_opt_0 = np.random.randn(nstate_opt)
        x0 = np.concatenate([x_wec_0, x_opt_0])*scale

        # objective function
        sign = -1.0 if maximize else 1.0

        def obj_fun_scaled(x):
            x_wec, x_opt = self.decompose_state(x/scale)
            return obj_fun(self, x_wec, x_opt, waves)*scale_obj*sign

        # constraints
        constraints = self.constraints.copy()

        for i, icons in enumerate(self.constraints):
            icons_new = {"type": icons["type"]}

            def make_new_fun(icons):
                def new_fun(x):
                    x_wec, x_opt = self.decompose_state(x/scale)
                    return icons["fun"](self, x_wec, x_opt, waves)
                return new_fun

            icons_new["fun"] = make_new_fun(icons)
            if use_grad:
                icons_new['jac'] = jacobian(icons_new['fun'])
            constraints[i] = icons_new

        # system dynamics through equality constraint, ma - Σf = 0
        def resid_fun(x):
            x_s = x/scale
            x_wec, x_opt = self.decompose_state(x_s)
            # inertia, ma
            if not self.inertia_in_forces:
                ri = self.inertia(self, x_wec, x_opt, waves)
            else:
                ri = np.zeros([self.ncomponents, self.ndof])
            # forces, -Σf
            for f in self.forces.values():
                ri = ri - f(self, x_wec, x_opt, waves)
            return self.dofmat_to_vec(ri)

        eq_cons = {'type': 'eq', 'fun': resid_fun}
        if use_grad:
            eq_cons['jac'] = jacobian(resid_fun)
        constraints.append(eq_cons)

        # bounds
        if (bounds_wec is None) and (bounds_opt is None):
            bounds = None
        else:
            # TODO: allow for all options of Bounds.
            bounds_in = [bounds_wec, bounds_opt]
            inf_wec = np.ones(self.nstate_wec)*np.inf
            inf_opt = np.ones(nstate_opt)*np.inf
            bounds_dflt = [Bounds(lb=-inf_wec, ub=inf_wec),
                            Bounds(lb=-inf_opt, ub=inf_opt)]
            bounds_list = []
            for bi, bd in zip(bounds_in, bounds_dflt):
                if bi is not None:
                    bo = bi
                else:
                    bo = bd
                bounds_list.append(bo)
            bounds = Bounds(lb=np.hstack([le.lb for le in bounds_list])*scale,
                            ub=np.hstack([le.ub for le in bounds_list])*scale)

        # callback
        if callback is None:
            def callback(x):
                x_wec, x_opt = self.decompose_state(x)
                _log.info("[max(x_wec), max(x_opt), obj_fun(x)]: "
                          + f"[{np.max(np.abs(x_wec)):.2e}, "
                          + f"{np.max(np.abs(x_opt)):.2e}, "
                          + f"{np.max(obj_fun_scaled(x)):.2e}]")

        # optimization problem
        optim_options['disp'] = optim_options.get('disp', True)
        problem = {'fun': obj_fun_scaled,
                    'x0': x0,
                    'method': 'SLSQP',
                    'constraints': constraints,
                    'options': optim_options,
                    'bounds': bounds,
                    'callback':callback,  # TODO: allow callback functions to take (wec, x_wec, x_opt, waves) as arguments not x
                    }
        if use_grad:
            problem['jac'] = grad(obj_fun_scaled)

        # minimize
        optim_res = minimize(**problem)

        msg = f'{optim_res.message}    (Exit mode {optim_res.status})'
        if optim_res.status == 0:
            _log.info(msg)
        elif optim_res.status == 9:
            _log.warning(msg)
        else:
            raise Exception(msg)

        # unscale
        optim_res.x = optim_res.x / scale
        optim_res.fun = optim_res.fun / scale_obj
        # TODO: unscale all the other fields in the results, e.g. 'jac'

        return optim_res


    def post_process(self,
        res: OptimizeResult,
        waves: Dataset,
        nsubsteps: Optional[int] = 1,
    ) -> tuple[Dataset, Dataset]:
        """Post-process the results from :python:`WEC.solve`.

        Parameters
        ----------
        waves
            :py:class:`xarray.Dataset` with the structure and elements
            shown by :py:mod:`wecopttool.waves`.
        res
            Results produced by :py:func:`scipy.optimize.minimize`.
        nsubsteps
            Number of steps between the default (implied) time steps.
            A value of :python:`1` corresponds to the default step
            length.

        Returns
        -------
        results_fd
            Dynamic responses in the frequency-domain.
        results_td
            Dynamic responses in the time-domain.
        """
        x_wec, x_opt = self.decompose_state(res.x)

        # frequency domain
        force_da_list = []
        for name, force in self.forces.items():
            force_td_tmp = force(self, x_wec, x_opt, waves)
            force_fd = self.td_to_fd(force_td_tmp, fft=True)
            force_da = DataArray(data=force_fd,
                        coords={'omega':self.omega,  # TODO: use both omega & frequency
                                'influenced_dof':self.dof_names},
                        attrs={'units':'N*s or Nm*s'}
                        ).expand_dims({'type':[name]})
            force_da_list.append(force_da)

        fd_forces = xr.concat(force_da_list, dim='type')
        fd_forces.omega.attrs['units'] = 'rad/s'
        fd_forces.omega.attrs['long_name'] = 'Frequency'
        fd_forces.influenced_dof.attrs['long_name'] = 'Degree of freedom'
        fd_forces.type.attrs['long_name'] = 'Type'
        fd_forces.name = 'force'
        fd_forces.attrs['long_name'] = 'Force'

        pos = self.vec_to_dofmat(x_wec)
        pos_fd = real_to_complex(pos)

        vel = self.derivative_mat @ pos
        vel_fd = real_to_complex(vel)

        acc = self.derivative_mat @ vel
        acc_fd = real_to_complex(acc)

        pos_attr = {'long_name': 'Position', 'units': 'm or rad'}
        vel_attr = {'long_name': 'Velocity', 'units': 'm/s or rad/s'}
        acc_attr = {'long_name': 'Acceleration', 'units': 'm/s^2 or rad/s^2'}
        omega_attr = {'long_name': 'Frequency', 'units': 'rad/s'}
        dof_attr = {'long_name': 'Degree of freedom'}
        wave_elev_attr = {'long_name': 'Wave elevation', 'units': 'm'}

        fd_state = Dataset(
            data_vars={
                'pos': (['omega', 'influenced_dof'], pos_fd, pos_attr),
                'vel': (['omega', 'influenced_dof'], vel_fd, vel_attr),
                'acc': (['omega', 'influenced_dof'], acc_fd, acc_attr)},
            coords={
                'omega': ('omega', self.omega, omega_attr),
                'influenced_dof': (
                    'influenced_dof', self.dof_names, dof_attr)},
            attrs={"time_created_utc": f"{datetime.utcnow()}"}
            )

        results_fd = xr.merge([fd_state, fd_forces, waves])
        results_fd = results_fd.transpose('omega','influenced_dof','type',
                                          'wave_direction')
        results_fd = results_fd.fillna(0)

        # time domain
        t_dat = self.time_nsubsteps(nsubsteps)
        time = DataArray(
            data=t_dat, name='time', dims='time', coords=[t_dat])
        results_td = results_fd.map(lambda x: time_results(x, time))

        results_td['pos'].attrs = pos_attr
        results_td['vel'].attrs = vel_attr
        results_td['acc'].attrs = acc_attr
        results_td['wave_elev'].attrs = wave_elev_attr

        results_td['force'].attrs['long_name'] = 'Force'
        results_td['force'].attrs['units'] = 'N or Nm'

        return results_fd, results_td

    # properties
    @property
    def forces(self) -> TForceDict:
        """Dictionary of forces."""
        return self._forces

    @forces.setter
    def forces(self, val):
        self._forces = dict(val)

    @property
    def constraints(self) -> list[dict]:
        """List of constraints."""
        return self._constraints

    @constraints.setter
    def constraints(self, val):
        self._constraints = list(val)

    @property
    def inertia_in_forces(self) -> bool:
        """Whether inertial "forces" are included in the
        :python:`forces` dictionary.
        """
        return self._inertia_in_forces

    @property
    def inertia_matrix(self) -> ndarray:
        """Inertia (mass) matrix.
        :python:`None` if  :python:`inertia_in_forces is True`.
        """
        return self._inertia_matrix

    @property
    def inertia(self) -> TStateFunction:
        """Function representing the inertial term :math:`ma` in the
        WEC's dynamics equation.
        """
        return self._inertia

    @property
    def dof_names(self) -> list[str]:
        """Names of the different degrees of freedom."""
        return self._dof_names

    @property
    def ndof(self) -> int:
        """Number of degrees of freedom."""
        return self._ndof

    @property
    def frequency(self) -> ndarray:
        """Frequency vector [Hz]."""
        return self._freq

    @property
    def f1(self) -> float:
        """Fundamental frequency :python:`f1` [Hz]."""
        return self._freq[1]

    @property
    def nfreq(self) -> int:
        """Number of frequencies, not including the zero-frequency."""
        return len(self._freq)-1

    @property
    def omega(self) -> ndarray:
        """Radial frequency vector [rad/s]."""
        return self._freq * (2*np.pi)

    @property
    def w1(self) -> float:
        """Fundamental radial frequency [rad/s]."""
        return self.omega[1]

    @property
    def time(self) -> ndarray:
        """Time vector [s], size `2*nfreq+1 x ndof`, not containing the
        end time `tf`."""
        return self._time

    @property
    def time_mat(self) -> ndarray:
        """Matrix to create time-series from Fourier coefficients.

        For some array of Fourier coefficients :python:`x`, size
        :python:`2*nfreq+1 x ndof`, the time series, also size
        :python:`2*nfreq+1 x ndof`, is obtained as
        :python:`time_mat @ x`.
        """
        return self._time_mat

    @property
    def derivative_mat(self) -> ndarray:
        """Matrix to create Fourier coefficients of the derivative of
        some quantity.

        For some array of Fourier coefficients :python:`x`, size
        :python:`2*nfreq+1 x ndof`, the Fourier coefficients of the
        derivative of :python:`x` are obtained as
        :python:`derivative_mat @ x`.
        """
        return self._derivative_mat

    @property
    def dt(self) -> float:
        """Time spacing [s]."""
        return self._time[1]

    @property
    def tf(self) -> float:
        """Final time (repeat period) [s]. Not included in
        :python:`time` vector.
        """
        return 1/self.f1

    @property
    def nt(self) -> int:
        """Number of timesteps."""
        return self.ncomponents

    @property
    def ncomponents(self) -> int:
        """Number of Fourier components (:python:`2*nfreq + 1`) for each
        degree of freedom.
        """
        return ncomponents(self.nfreq)

    @property
    def nstate_wec(self) -> int:
        """Length of the WEC dynamics state vector consisting of the
        Fourier coefficient of the position of each degree of freedom.
        """
        return self.ndof * self.ncomponents

    # other methods
    def decompose_state(self,
        state: ndarray
    ) -> tuple[ndarray, ndarray]:
        """Split the state vector into the WEC dynamics state and the
        optimization (control) state.

        Calls :py:meth:`wecopttool.core.decompose_state` with the
        appropriate inputs for the WEC object.

        Examples
        --------
        >>> x_wec, x_opt = wec.decompose_state(x)

        Parameters
        ----------
        state
            Combined WEC and optimization states.

        Returns
        -------
        state_wec
            WEC state vector.
        state_opt
            Optimization (control) state.

        See Also
        --------
        decompose_state
        """
        return decompose_state(state, self.ndof, self.nfreq)

    def time_nsubsteps(self, nsubsteps: int) -> ndarray:
        """Create a time vector with finer discretization.

        Calls :py:func:`wecopttool.core.time` with the appropriate
        inputs for the WEC object.

<<<<<<< HEAD
        Parameters
        ----------
        nsubsteps
            Number of substeps between implied/default time steps.
=======
        Returns
        -------
        time_mat: np.ndarray
        """
        time = self.make_time_vec(nsubsteps)
        wt = np.outer(time, self.omega)
        time_mat = np.empty((nsubsteps*self.ncomponents, self.ncomponents))
        time_mat[:, 0] = 1.0
        time_mat[:, 1::2] = np.cos(wt)
        time_mat[:, 2::2] = np.sin(wt)
        if not include_mean:
            time_mat = time_mat[:, 1:]
        return time_mat

    def _make_derivative_mat(self, include_mean: bool = True) -> np.ndarray:
        def block(n): return np.array([[0, 1], [-1, 0]]) * n * self.w0
        blocks = [block(n+1) for n in range(self.nfreq)]
        if include_mean:
            blocks = [0.0] + blocks
        return block_diag(*blocks)

    # methods: fft
    def fd_to_td(self, fd: np.ndarray) -> np.ndarray:
        """Convert from frequency domain to time domain using the FFT.
        """
        return fd_to_td(fd, self.time_mat)
>>>>>>> a1084141

        See Also
        --------
        time, WEC.time
        """
        return time(self.f1, self.nfreq, nsubsteps)

    def time_mat_nsubsteps(self, nsubsteps: int) -> ndarray:
        """Create a time matrix similar to :python:`WEC.time_mat` but
        with finer time-domain discretization.

        Calls :py:func:`wecopttool.core.time_mat` with the appropriate
        inputs for the WEC object.

        Parameters
        ----------
        nsubsteps
            Number of substeps between implied/default time steps.

        See Also
        --------
        time_mat, WEC.time_mat, WEC.time_nsubsteps
        """
        return time_mat(self.f1, self.nfreq, nsubsteps)

    def vec_to_dofmat(self, vec: ndarray) -> ndarray:
        """Convert a vector to a matrix with one column per degree of
        freedom.

        Opposite of :py:meth:`wecopttool.core.WEC.dofmat_to_vec`.

        Calls :py:func:`wecopttool.core.vec_to_dofmat` with the
        appropriate inputs for the WEC object.

        Examples
        --------
        >>> x_wec, x_opt = wec.decompose_state(x)
        >>> x_wec_mat = wec.vec_to_dofmat(x_wec)

        Parameters
        ----------
<<<<<<< HEAD
        vec
            One-dimensional vector.

        See Also
        --------
        vec_to_dofmat, WEC.dofmat_to_vec
=======
        fpath: str
            Name of file to write BEM data to.
        """
        log.info(f"Writting BEM data to {fpath}.")
        complex_xarray_to_netcdf(fpath, self.hydro)

    def bem_calc_impedance(self, tol=1e-6):
        """Calculate the impedance, ensure positive real diagonal, and
        create impedance MIMO matrix. """
        self._bem_add_hydrostatics()
        self._bem_add_linear_forces()
        self._bem_calc_transfer_func()
        # post-process impedance: no negative or too small damping diagonal
        self._post_process_impedance(tol=tol)
        # create impedance MIMO matrix
        self._make_mimo_transfer_mat()

    def _bem_calc_transfer_func(self) -> None:
        """Calculate the transfer function matrix using Capytaine.
        """
        log.info("Calculating impedance matrix.")
        # self.hydro['Gi'] = cpy.post_pro.impedance(
            # self.hydro, self.dissipation, self.stiffness)  # TODO: once capytaine pushes fix
        def impedance(data, d, s):  # TODO: DELETE >>>
            w = data.coords['omega']
            Z = (-w**2*(data['mass'] + data['added_mass'])
                 - 1j*w* data['radiation_damping']
                 + data['hydrostatic_stiffness'])
            if d is not None:
                Z = Z - 1j*w*d
            if s is not None:
                Z = Z + s
            return Z
        self.hydro['Gi'] = impedance(
            self.hydro, self.dissipation, self.stiffness)  # TODO: <<< DELETE
        self._bem_calc_impedance()

    def _bem_calc_impedance(self) -> None:
        """Calculate the impedance matrix."""
        self.hydro['Zi'] = self.hydro['Gi'] / (-1j*self.hydro.omega)

    def _bem_add_hydrostatics(self) -> None:
        """Add hydrostatic data to self.hydro. """
        dims = ['radiating_dof', 'influenced_dof']
        self.hydro['mass'] = (dims, self.mass)
        self.hydro['hydrostatic_stiffness'] = (
            dims, self.hydrostatic_stiffness)
        self._del_impedance()

    def _bem_add_linear_forces(self) -> None:
        hydro = self.hydro.assign_coords({'dissipation': self.dissipation})
        hydro = hydro.assign_coords({'stiffness': self.stiffness})
        super().__setattr__('hydro', hydro)
        self._del_impedance()

    def _del_impedance(self) -> None:
        log.info("Impedance matrix deleted. To calculate " +
                 "impedance call 'self.bem_calc_impedance()'")
        self.hydro['Gi'] = 'None'
        self.hydro['Zi'] = 'None'
        super().__setattr__('_transfer_mat', None)

    def _post_process_impedance(self, tol=1e-6) -> None:
        """Enforce damping diagonal >= 0 + tol. """
        # ensure non-negative linear damping diagonal
        for idof in range(self.ndof):
            Gi_imag = np.imag(self.hydro['Gi'].isel(
                radiating_dof=idof, influenced_dof=idof))
            damping = Gi_imag / (-1*self.omega)
            dmin = damping.min().values
            if dmin <= 0.0 + tol:
                dof = self.hydro['Gi'].influenced_dof.values[idof]
                log.warning(f'Linear damping for DOF "{dof}" has negative' +
                            ' or close to zero terms. Shifting up.')
                damping[:] = damping[:] + self.omega*(tol-dmin)

    def _make_mimo_transfer_mat(self) -> np.ndarray:
        """Create a block matrix of the MIMO transfer function +
        position.
        """
        elem = [[None]*self.ndof for _ in range(self.ndof)]
        def block(re, im): return np.array([[re, -im], [im, re]])
        for idof in range(self.ndof):
            for jdof in range(self.ndof):
                K = np.array([self.hydrostatic_stiffness[idof, jdof]])
                Zp = self.hydro['Gi'].values[:, idof, jdof]
                re = np.real(Zp)
                im = np.imag(Zp)
                blocks = [block(ire, iim) for (ire, iim) in zip(re, im)]
                blocks = [K] + blocks
                elem[idof][jdof] = block_diag(*blocks)
        super().__setattr__('_transfer_mat', np.block(elem))

    def bem_calc_inf_added_mass(self) -> None:
        """Run the BEM to obtain the infinite added mass. """
        log.info("Running Capytaine for infinite frequency.")
        inf_data = run_bem(
            self.fb, [np.infty], wave_dirs=None,
            rho=self.rho, g=self.g, depth=self.depth)
        self.hydro['Ainf'] = inf_data.added_mass[0, :, :]

    def bem_calc_rao(self) -> None:
        """Calculate BEM RAOs using capytaine. """
        self.hydro['rao'] = cpy.post_pro.rao(self.hydro)

    def plot_impedance(self, style: str = 'Bode', option: str = 'symmetric',
                       show: bool = True):
        """Plot impedance.

        See `wot.plot_impedance()`.
        """
        fig, axs = plot_impedance(
            impedance=self.hydro.Zi.values, freq=self.freq, style=style,
            option=option, dof_names=self.hydro.influenced_dof.values.tolist(),
            show=show)
        return fig, axs

    def power_limit(self, waves: xr.DataSet) -> np.ndarray:
        """Return theoretical power limit for hydrodynamic problem.

        See `wot.power_limit()`
>>>>>>> a1084141
        """
        return vec_to_dofmat(vec, self.ndof)

<<<<<<< HEAD
    def dofmat_to_vec(self, mat: ndarray) -> ndarray:
        """Flatten a matrix to a vector.

        Opposite of :py:meth:`wecopttool.core.WEC.vec_to_dofmat`.

        Calls :py:func:`wecopttool.core.dofmat_to_vec` with the
        appropriate inputs for the WEC object.
=======
        fd_wec, _ = wave_excitation(self.hydro, waves, self.time_mat)
        return power_limit(excitation=fd_wec['excitation_force'],
                           impedance=self.hydro['Zi'])

    def optimal_velocity(self, waves: xr.DataSet) -> np.ndarray:
        """Return optimal velocity spectrum for hydrodynamic problem.

        See `wot.optimal_velocity()`
        """
        fd_wec, _ = wave_excitation(self.hydro, waves, self.time_mat)
        return optimal_velocity(excitation=fd_wec['excitation_force'],
                                impedance=self.hydro['Zi'])

    def optimal_position(self, waves: xr.DataSet) -> np.ndarray:
        """Return optimal position spectrum for hydrodynamic problem.

        See `wot.optimal_position()`
        """
        fd_wec, _ = wave_excitation(self.hydro, waves, self.time_mat)
        return optimal_position(excitation=fd_wec['excitation_force'],
                                impedance=self.hydro['Zi'],
                                omega=self.hydro['omega'])
>>>>>>> a1084141

        Parameters
        ----------
        mat
            Matrix with one column per degree of freedom.

        See Also
        --------
        dofmat_to_vec, WEC.vec_to_dofmat
        """
        return dofmat_to_vec(mat)

    def fd_to_td(self, fd: ndarray) -> ndarray:
        """Convert a frequency-domain array to time-domain.

        Opposite of :meth:`wecopttool.core.WEC.td_to_fd`.

<<<<<<< HEAD
        Calls :python:`wecopttool.fd_to_td` with the appropriate inputs
        for the WEC object.
=======
    def initial_x_wec_guess_analytic(self, waves: xr.Dataset) -> np.ndaray:
        """Initial guess for `x_wec` based on optimal hydrodynamic solution to
        be passed to `wec.solve`.
>>>>>>> a1084141

        Parameters
        ----------
        fd
            Frequency-domain complex array with shape `WEC.nfreq+1 x N`
            for any `N`.

<<<<<<< HEAD
        See Also
=======
        Returns
        -------
        x_wec_0
            Initial guess for `x_wec`

        Examples
>>>>>>> a1084141
        --------
        fd_to_td, WEC.td_to_fd
        """
        return fd_to_td(fd, self.f1, self.nfreq, True)

    def td_to_fd(
        self,
        td: ndarray,
        fft: Optional[bool] = True,
        ) -> ndarray:
        """Convert a time-domain array to frequency-domain.

        Opposite of :meth:`wecopttool.core.WEC.fd_to_td`.

        Calls :python:`wecopttool.fd_to_td` with the appropriate inputs
        for the WEC object.

        Parameters
        ----------
<<<<<<< HEAD
        td
            Time-domain real array with shape
            :python:`2*WEC.nfreq+1 x N` for any :python:`N`.
        fft
            Whether to use the real FFT.
=======
        waves: xr.Dataset
            The wave, described by two 2D DataArrays:
            elevation variance `S` (m^2*s) and phase `phase` (radians)
            with coordinates of radial frequency `omega` (radians)
            and wave direction `wave_direction` (radians).
            The frequencies and  wave directions must match those in
            the `bem_data` in `self.hydro`.
        obj_fun: function
            Objective function for the control optimization.
            Takes three inputs:
            (1) the WEC object,
            (2) the WEC dynamics state (1D np.ndarray), and
            (3) the optimization state (1D np.ndarray)
            and outputs the scalar objective function:
            tuple[WEC, np.ndarray, np.ndarray] -> float.
        nstate_opt: int
            Length of the optimization (controls) state vector.
        x_wec_0: np.ndarray
            Initial guess for the WEC dynamics state.
            If ``None`` it is randomly initiated.
        x_opt_0: np.ndarray
            Initial guess for the optimization (control) state.
            If ``None`` it is randomly initiated.
        scale_x_wec: list
            Factors to scale each DOF in ``x_wec`` by, to improve
            convergence. List length ``ndof``.
        scale_x_opt: npt.ArrayLike | float
            Factor to scale ``x_opt`` by, to improve convergence.
            A single float or an array of size ``nstate_opt``.
        scale_obj: float
            Factor to scale ``obj_fun`` by, to improve convergence.
        optim_options: dict
            Optimization options passed to the optimizer.
            See ``scipy.optimize.minimize``.
        use_grad: bool
            Whether to use gradient information in the optimization.
        maximize: bool
            Whether to maximize the objective function. The default is
            ``False`` to minimize the objective function.
        bounds_wec: Bounds
            Bounds on the WEC components of the decsision variable; see
            scipy.optimize.minimize
        bounds_opt: Bounds
            Bounds on the optimization (control) components of the decsision
            variable; see scipy.optimize.minimize
        unconstrained_first: bool
            If True, run ``solve`` without constraints to get scaling and
            initial guess. The default is False.
        callback: function
            Called after each iteration; see scipy.optimize.minimize. The
            default is reported via logging at the INFO level.
>>>>>>> a1084141

        See Also
        --------
        td_to_fd, WEC.fd_to_td
        """
<<<<<<< HEAD
        return td_to_fd(td, fft, True)


def ncomponents(
    nfreq : int,
    zero_freq: Optional[bool] = True,
) -> int:
    """Number of Fourier components (:python:`2*nfreq + 1`) for each
    DOF.
=======
        log.info("Solving pseudo-spectral control problem.")

        if x_wec_0 is None:
            x_wec_0 = np.random.randn(self.nstate_wec)
        if x_opt_0 is None:
            x_opt_0 = np.random.randn(nstate_opt)

        if unconstrained_first:
            log.info(
                "Solving without constraints for better scaling and initial guess")
            wec1 = copy.deepcopy(self)
            wec1.constraints = []
            unconstrained_first = False
            _, _, x_wec_0, x_opt_0, obj, res = wec1.solve(waves,
                                                          obj_fun,
                                                          nstate_opt,
                                                          x_wec_0,
                                                          x_opt_0,
                                                          scale_x_wec,
                                                          scale_x_opt,
                                                          scale_obj,
                                                          optim_options,
                                                          use_grad,
                                                          maximize,
                                                          bounds_wec,
                                                          bounds_opt,
                                                          unconstrained_first,
                                                          )
            scale_x_wec = 1/np.max(np.abs(x_wec_0))
            scale_x_opt = 1/np.max(np.abs(x_opt_0))
            scale_obj = 1/np.abs(obj)
            log.info(f"Setting x_wec_0: {x_wec_0}")
            log.info(f"Setting x_opt_0: {x_opt_0}")
            log.info(f"Setting scale_x_wec: {scale_x_wec}")
            log.info(f"Setting scale_x_opt: {scale_x_opt}")
            log.info(f"Setting scale_obj: {scale_obj}")

        # scale
        scale = self._get_state_scale(scale_x_wec, scale_x_opt, nstate_opt)

        # bounds
        bounds_in = [bounds_wec, bounds_opt]
        bounds_dflt = [Bounds(lb=-1*np.ones(self.nstate_wec)*np.inf,
                             ub=1*np.ones(self.nstate_wec)*np.inf),
                      Bounds(lb=-1*np.ones(nstate_opt)*np.inf,
                             ub=1*np.ones(nstate_opt)*np.inf)]
        bounds_list = []
        for bi, bd in zip(bounds_in, bounds_dflt):
            if bi is not None: bo = bi
            else: bo = bd
            bounds_list.append(bo)
        bounds = Bounds(lb=np.hstack([le.lb for le in bounds_list])*scale,
                        ub=np.hstack([le.ub for le in bounds_list])*scale)

        # initial guess
        x0 = np.concatenate([x_wec_0, x_opt_0])*scale

        # wave excitation force
        fd_we, td_we = wave_excitation(self.hydro, waves, self.time_mat)
        f_exc = td_we['excitation_force']
>>>>>>> a1084141

    Parameters
    ----------
    nfreq
        Number of frequencies.
    zero_freq
        Whether to include the zero-frequency.
    """
    ncomp = 2*nfreq
    if zero_freq:
        ncomp = ncomp + 1
    return ncomp


def frequency(
    f1: float,
    nfreq: int,
    zero_freq: Optional[bool] = True,
) -> ndarray:
    """Construct equally spaced frequency array.

    The array includes :python:`0` and has length of :python:`nfreq+1`.
    :python:`f1` is fundamental frequency (1st harmonic).

    Returns the frequency array, e.g.,
    :python:`freqs = [0, f1, 2*f1, ..., nfreq*f1]`.

    Parameters
    ----------
    f1
        Fundamental frequency :python:`f1` [Hz].
    nfreq
        Number of frequencies.
    zero_freq
        Whether to include the zero-frequency.
    """
    freq = np.arange(0, nfreq+1)*f1
    freq = freq[1:] if not zero_freq else freq
    return freq


def time(
    f1: float,
    nfreq: int,
    nsubsteps: Optional[int] = 1,
) -> ndarray:
    """Assemble the time vector with :python:`nsubsteps` subdivisions.

    Returns the 1D time vector, in seconds, starting at time
    :python:`0`, and not containing the end time :python:`tf=1/f1`.
    The time vector has length :python:`(2*nfreq+1)*nsubsteps`.
    The timestep length is :python:`dt = dt_default * 1/nsubsteps`,
    where :python:`dt_default=tf/(2*nfreq+1)`.

    Parameters
    ----------
    f1
        Fundamental frequency :python:`f1` [Hz].
    nfreq
        Number of frequencies.
    nsubsteps
        Number of steps between the default (implied) time steps.
        A value of :python:`1` corresponds to the default step length.
    """
    if nsubsteps < 1:
        raise ValueError("`nsubsteps` must be 1 or greater")
    nsteps = nsubsteps * ncomponents(nfreq)
    return np.linspace(0, 1/f1, nsteps, endpoint=False)


def time_mat(
    f1: float,
    nfreq: int,
    nsubsteps: Optional[int] = 1,
    zero_freq: Optional[bool] = True,
) -> ndarray:
    """Assemble the time matrix that converts the state to a
    time-series.

    For a state :python:`x` consisting of the mean (DC) component
    followed by the real and imaginary components of the Fourier
    coefficients as
    :python:`x=[X0, Re(X1), Im(X1), ..., Re(Xn), Im(Xn)]`,
    the response vector in the time-domain is given as
    :python:`x(t)=Mx`, where :python:`M` is the time matrix.

    The time matrix has size :python:`(nfreq*2+1) x (nfreq*2+1)`.

    Parameters
    ---------
    f1
        Fundamental frequency :python:`f1` [Hz].
    nfreq
        Number of frequencies.
    nsubsteps
        Number of steps between the default (implied) time steps.
        A value of :python:`1` corresponds to the default step length.
    zero_freq
        Whether the first frequency should be zero.
    """
    t = time(f1, nfreq, nsubsteps)
    omega = frequency(f1, nfreq) * 2*np.pi
    wt = np.outer(t, omega[1:])
    ncomp = ncomponents(nfreq)
    time_mat = np.empty((nsubsteps*ncomp, ncomp))
    time_mat[:, 0] = 1.0
    time_mat[:, 1::2] = np.cos(wt)
    time_mat[:, 2::2] = -np.sin(wt)
    if not zero_freq:
        time_mat = time_mat[:, 1:]
    return time_mat


def derivative_mat(
    f1: float,
    nfreq: int,
    zero_freq: Optional[bool] = True,
) -> ndarray:
    """Assemble the derivative matrix that converts the state vector of
    a response to the state vector of its derivative.

    For a state :python:`x` consisting of the mean (DC) component
    followed by the real and imaginary components of the Fourier
    coefficients as
    :python:`x=[X0, Re(X1), Im(X1), ..., Re(Xn), Im(Xn)]`,
    the state of its derivative is given as :python:`x(t)=Dx`, where
    :python:`D` is the derivative matrix.

    The derivative matrix has size :python:`(nfreq*2+1) x (nfreq*2+1)`.

    Parameters
    ---------
    f1
        Fundamental frequency :python:`f1` [Hz].
    nfreq
        Number of frequencies.
    zero_freq
        Whether the first frequency should be zero.
    """
    def block(n): return np.array([[0, -1], [1, 0]]) * n*f1 * 2*np.pi
    blocks = [block(n+1) for n in range(nfreq)]
    if zero_freq:
        blocks = [0.0] + blocks
    return block_diag(*blocks)


def degrees_to_radians(
    degrees: FloatOrArray,
    sort: Optional[bool] = True,
) -> Union[float, ndarray]:
    """Convert a 1D array of angles in degrees to radians in the range
    :math:`(-π, π]` and optionally sort them.

    Parameters
    ----------
    degrees
        1D array of angles in degrees.
    sort
        Whether to sort the angles from smallest to largest in
        :math:`(-π, π]`.
    """
    radians = np.asarray(np.remainder(np.deg2rad(degrees), 2*np.pi))
    radians[radians > np.pi] -= 2*np.pi
    if radians.size == 1:
        radians = radians.item()
    elif sort:
        radians = np.sort(radians)
    return radians


def vec_to_dofmat(vec: ArrayLike, ndof: int) -> ndarray:
    """Convert a vector back to a matrix with one column per DOF.

    Returns a matrix with :python:`ndof` columns.
    The number of rows is inferred from the size of the input vector.

    Opposite of :py:func:`wecopttool.core.dofmat_to_vec`.

    Parameters
    ----------
    vec
        1D array consisting of concatenated arrays of several DOFs, as
        :python:`vec = [vec_1, vec_2, ..., vec_ndof]`.
    ndof
        Number of degrees of freedom.

    See Also
    --------
    dofmat_to_vec,
    """
    return np.reshape(vec, (-1, ndof), order='F')


def dofmat_to_vec(mat: ArrayLike) -> ndarray:
    """Flatten a matrix that has one column per DOF.

    Returns a 1D vector.

    Opposite of :py:func:`wecopttool.core.vec_to_dofmat`.

    Parameters
    ----------
    mat
        Matrix to be flattened.

    See Also
    --------
    vec_to_dofmat,
    """
    return np.reshape(mat, -1, order='F')


def mimo_transfer_mat(
    transfer_mat: ArrayLike,
    zero_freq: Optional[bool] = True,
) -> ndarray:
    """Create a block matrix of the MIMO transfer function.

    The input is a complex transfer matrix that relates the complex
    Fourier representation of two variables.
    For example, it can be an impedance matrix or an RAO transfer
    matrix.
    The input complex impedance matrix has shape
    :python`ndof x ndof (nfreq)`.

    Returns the 2D real matrix that transform the state representation
    of the input variable variable to the state representation of the
    output variable.
    Here, a state representation :python:`x` consists of the mean (DC)
    component followed by the real and imaginary components of the
    Fourier coefficients as
    :python:`x=[X0, Re(X1), Im(X1), ..., Re(Xn), Im(Xn)]`.

    Parameters
    ----------
    transfer_mat
        Complex transfer matrix.
    zero_freq
        Whether the first frequency should be zero.
    """
    ndof = transfer_mat.shape[0]
    assert transfer_mat.shape[1] == ndof
    elem = [[None]*ndof for _ in range(ndof)]
    def block(re, im): return np.array([[re, -im], [im, re]])
    for idof in range(ndof):
        for jdof in range(ndof):
            if zero_freq:
                Zp0 = transfer_mat[idof, jdof, 0]
                assert np.all(np.isreal(Zp0))
                Zp0 = np.real(Zp0)
                Zp = transfer_mat[idof, jdof, 1:]
            else:
                Zp0 = [0.0]
                Zp = transfer_mat[idof, jdof, :]
            re = np.real(Zp)
            im = np.imag(Zp)
            blocks = [block(ire, iim) for (ire, iim) in zip(re, im)]
            blocks =[Zp0] + blocks
            elem[idof][jdof] = block_diag(*blocks)
    return np.block(elem)


def real_to_complex(
    fd: ArrayLike,
    zero_freq: Optional[bool] = True,
) -> ndarray:
    """Convert from two real amplitudes to one complex amplitude per
    frequency.

    The input is a real 2D array with each column containing the real
    and imaginary components of the Fourier coefficients for some
    response.
    The column length is :python:`2*nfreq+1`.
    The entries of a column representing a response :python:`x` are
    :python:`x=[X0, Re(X1), Im(X1), ..., Re(Xn), Im(Xn)]`.

    Returns a complex 2D array with each column containing the complex
    Fourier coefficients.
    Columns are length :python:`nfreq+1`, and the first row corresponds
    to the real-valued zero-frequency (mean, DC) components.
    The entries of a column representing a response :python:`x` are
    :python:`x=[X0, X1, ..., Xn]`.

    Parameters
    ----------
    fd
        Array containing the real and imaginary components of the
        Fourier coefficients.
    zero_freq
        Whether the mean (DC) component is included.

    See Also
    --------
    complex_to_real,
    """
    fd= atleast_2d(fd)
    if zero_freq:
        assert fd.shape[0]%2==1
        mean = fd[0:1, :]
        fd = fd[1:, :]
    fdc = fd[0::2, :] + 1j*fd[1::2, :]
    if zero_freq:
        fdc = np.concatenate((mean, fdc), axis=0)
    return fdc


def complex_to_real(
    fd: ArrayLike,
    zero_freq: Optional[bool] = True,
) -> ndarray:
    """Convert from one complex amplitude to two real amplitudes per
    frequency.

    The input is a complex 2D array with each column containing the
    Fourier coefficients for some response.
    Columns are length :python:`nfreq+1`, and the first row corresponds
    to the real-valued zero-frequency (mean, DC) components.
    The entries of a column representing a response :python:`x` are
    :python:`x=[X0, X1, ..., Xn]`.

    Returns a real 2D array with each column containing the real and
    imaginary components of the Fourier coefficients.
    The column length is :python:`2*nfreq+1`.
    The entries of a column representing a response :python:`x` are
    :python:`x=[X0, Re(X1), Im(X1), ..., Re(Xn), Im(Xn)]`.

    Parameters
    ----------
    fd
        Array containing the complex Fourier coefficients.
    zero_freq
        Whether the mean (DC) component is included.

    See Also
    --------
    real_to_complex,
    """
    fd = atleast_2d(fd)
    nfreq = fd.shape[0] - 1 if zero_freq else fd.shape[0]
    ndof = fd.shape[1]
    if zero_freq:
        assert np.all(np.isreal(fd[0, :]))
        a = np.real(fd[0:1, :])
        b = np.real(fd[1:, :])
        c = np.imag(fd[1:, :])
    else:
<<<<<<< HEAD
        b = np.real(fd)
        c = np.imag(fd)
    out = np.concatenate([np.transpose(b), np.transpose(c)])
    out = np.reshape(np.reshape(out, [-1], order='F'), [-1, ndof])
    if zero_freq:
        out = np.concatenate([a, out])
        assert out.shape == (2*nfreq+1, ndof)
    else:
        assert out.shape == (2*nfreq, ndof)
    return out


def fd_to_td(
    fd: ArrayLike,
    f1: Optional[float] = None,
    nfreq: Optional[int] = None,
    zero_freq: Optional[bool] = True,
) -> ndarray:
    """Convert a complex array of Fourier coefficients to a real array
    of time-domain responses.
=======
        ndof = fd.shape[1]
        mean = np.zeros([1, ndof])
    return np.concatenate((mean, fd[0::2, :] + 1j*fd[1::2, :]), axis=0)

def complex_to_real_amplitudes(fd: np.ndarray) -> np.ndarray:
    """Convert from one complex amplitude to two real amplitudes per
    frequency."""

    if len(fd.shape) == 1:
        fd = np.expand_dims(fd, -1)
    m = fd.shape[0]
    n = fd.shape[1]
    out = np.zeros((1+2*(m-1),n))

    assert np.all(np.isreal(fd[0, :]))
    out[0, :] = fd[0, :].real
    out[1::2,:] = fd[1:].real
    out[2::2,:] = fd[1:].imag

    return out


def fd_to_td(fd: np.ndarray, time_mat) -> np.ndarray:
    return time_mat @ complex_to_real_amplitudes(fd)
>>>>>>> a1084141

    The input is a complex 2D array with each column containing the
    Fourier coefficients for some response.
    Columns are length :python:`nfreq+1`, and the first row corresponds
    to the real-valued zero-frequency (mean, DC) components.
    The entries of a column representing a response :python:`x` are
    :python:`x=[X0, X1, ..., Xn]`.

<<<<<<< HEAD
    Returns a real array with same number of columns and
    :python:`2*nfreq+1` rows, containing the time-domain response at
    times :python:`wecopttool.time(f1, nfreq, nsubsteps=1)`.
=======
def td_to_fd(td: np.ndarray, n: Optional[int] = None) -> np.ndarray:
    return np.conj(np.fft.rfft(td*2, n=n, axis=0, norm='forward'))
>>>>>>> a1084141

    If both :python:`f1` and :python:`nfreq` are provided, it uses the
    time matrix :python:`wecopttool.time_mat(f1, nfreq, nsubsteps=1)`,
    else it uses the inverse real FFT (:python:`numpy.fft.irfft`).

    Opposite of :meth:`wecopttool.core.td_to_fd`.

    Parameters
    ----------
    fd
        Array containing the complex Fourier coefficients.
    f1
        Fundamental frequency :python:`f1` [Hz].
    nfreq
        Number of frequencies.
    zero_freq
        Whether the mean (DC) component is included.

    Raises
    ------
    ValueError
        If only one of :python:`f1` or :python:`nfreq` is provided.
        Must provide both or neither.

    See Also
    --------
    td_to_fd, time, time_mat
    """
    fd = atleast_2d(fd)
    if (f1 is not None) and (nfreq is not None):
        tmat = time_mat(f1, nfreq)
        if not zero_freq:
            tmat = tmat[:, 1:]
        td = tmat @ complex_to_real(fd, zero_freq)
    elif (f1 is None) and (nfreq is None):
        n = 1 + 2*(fd.shape[0]-1)
        td = np.fft.irfft(fd/2, n=n, axis=0, norm='forward')
    else:
        raise ValueError(
            "Provide either both `f1` and `nfreq` or neither.")
    return td


def td_to_fd(
    td: ArrayLike,
    fft: Optional[bool] = True,
    zero_freq: Optional[bool] = True,
) -> ndarray:
    """Convert a real array of time-domain responses to a complex array
    of Fourier coefficients.

    Opposite of :meth:`wecopttool.core.fd_to_td`

    Parameters
    ----------
    td
        Real array of time-domains responses.
    fft
        Whether to use the real FFT.
    zero_freq
        Whether the mean (DC) component is returned.

    See Also
    --------
    fd_to_td
    """
    td= atleast_2d(td)
    n = td.shape[0]
    if fft:
        fd = np.fft.rfft(td*2, n=n, axis=0, norm='forward')
    else:
        fd = np.dot(dft(n, 'n')[:n//2+1, :], td*2)
    if not zero_freq:
        fd = fd[1:, :]
    return fd


def wave_excitation(exc_coeff: Dataset, waves: Dataset) -> ndarray:
    """Calculate the complex, frequency-domain, excitation force due to
    waves.

    The resulting force is indexed only by frequency and not direction
    angle.
    The input :python:`waves` frequencies must be same as
    :python:`exc_coeff`, but the directions can be a subset.

    Parameters
    ----------
    exc_coeff
        Complex excitation coefficients indexed by frequency and
        direction angle.
    waves
        Complex frequency-domain wave elevation.

    Raises
    ------
    ValueError
        If the frequency vectors of :python:`exc_coeff` and
        :python:`waves` are different.
    ValueError
        If any of the directions in :python:`waves` is not in
        :python:`exc_coeff`.
    """
    omega_w = waves['omega'].values
    omega_e = exc_coeff['omega'].values
    dir_w = waves['wave_direction'].values
    dir_e = exc_coeff['wave_direction'].values
    exc_coeff = exc_coeff.transpose(
        'omega', 'wave_direction', 'influenced_dof').values

    wave_elev_fd = np.expand_dims(waves.values, -1)

    if not np.allclose(omega_w, omega_e):
        raise ValueError(f"Wave and excitation frequencies do not match. WW: {omega_w}, EE: {omega_e}")

    subset, sub_ind = subset_close(dir_w, dir_e)

    if not subset:
        raise ValueError(
            "Some wave directions are not in excitation coefficients " +
            f"\n Wave direction(s): {(np.rad2deg(dir_w))} (deg)" +
            f"\n BEM direction(s): {np.rad2deg(dir_e)} (deg).")

    return np.sum(wave_elev_fd*exc_coeff[:, sub_ind, :], axis=1)


def read_netcdf(fpath: Union[str, Path]) -> Dataset:
    """Read a *NetCDF* file with possibly complex entries as a
    :py:class:`xarray.Dataset`.

    Can handle complex entries in the *NetCDF* by using
    :python:`capytaine.io.xarray` utilities.

    Parameters
    ----------
    fpath
        Path to the *NetCDF* file.

    See Also
    --------
    write_netcdf,
    """
    with xr.open_dataset(fpath) as ds:
        ds.load()
    return cpy.io.xarray.merge_complex_values(ds)


def write_netcdf(fpath: Union[str, Path], data: Dataset) -> None:
    """Save an :py:class:`xarray.Dataset` with possibly complex entries as a
    *NetCDF* file.

    Can handle complex entries in the *NetCDF* by using
    :python:`capytaine.io.xarray` utilities.

    Parameters
    ----------
    fpath
        Name of file to save.
    data
        Dataset to save.

    See Also
    --------
    read_netcdf,
    """
    cpy.io.xarray.separate_complex_values(data).to_netcdf(fpath)


def check_linear_damping(
    hydro_data: Dataset,
    min_damping: Optional[float] = 1e-6,
) -> Dataset:
    """Ensure that the linear hydrodynamics (friction + radiation
    damping) have positive damping.

<<<<<<< HEAD
    Shifts the :python:`friction` up if necessary.
    Returns the (possibly) updated Dataset with
    :python:`damping >= min_damping`.
=======
def wave_excitation(bem_data: xr.Dataset, waves: xr.Dataset,
                    time_mat: np.ndarray) -> tuple[xr.Dataset, xr.Dataset]:
    """Compute the frequency- and time-domain wave excitation force.
>>>>>>> a1084141

    Parameters
    ----------
    hydro_data
        Linear hydrodynamic data.
    min_damping
        Minimum threshold for damping. Default is 1e-6.
    """
    hydro_data_new = hydro_data.copy(deep=True)
    radiation = hydro_data_new['radiation_damping']
    friction = hydro_data_new['friction']
    ndof = len(hydro_data_new.influenced_dof)
    assert ndof == len(hydro_data.radiating_dof)
    for idof in range(ndof):
        iradiation = radiation.isel(radiating_dof=idof, influenced_dof=idof)
        ifriction = friction.isel(radiating_dof=idof, influenced_dof=idof)
        dmin = (iradiation+ifriction).min()
        if dmin <= 0.0 + min_damping:
            dof = hydro_data_new.influenced_dof.values[idof]
            delta = min_damping-dmin
            _log.warning(
                f'Linear damping for DOF "{dof}" has negative or close to ' +
                'zero terms. Shifting up via linear friction of ' +
                f'{delta.values} N/(m/s).')
            hydro_data_new['friction'][idof, idof] = (ifriction + delta)
    return hydro_data_new


def force_from_rao_transfer_function(
    rao_transfer_mat: ArrayLike,
    zero_freq: Optional[bool] = True,
) -> TStateFunction:
    """Create a force function from its position transfer matrix.

    This is the position equivalent to the velocity-based
    :py:func:`wecopttool.core.force_from_impedance`.

    Parameters
    ----------
    rao_transfer_mat
        Complex position transfer matrix.
    zero_freq
        Whether the first frequency should be zero. Default is
        :python:`True`.

    See Also
    --------
    force_from_impedance,
    """
<<<<<<< HEAD
    def force(wec, x_wec, x_opt, waves):
        transfer_mat = mimo_transfer_mat(rao_transfer_mat, zero_freq)
        force_fd = wec.vec_to_dofmat(np.dot(transfer_mat, x_wec))
        return np.dot(wec.time_mat, force_fd)
    return force


def force_from_impedance(
    omega: ArrayLike,
    impedance: ArrayLike,
) -> TStateFunction:
    """Create a force function its impedance.

    Parameters
    ----------
    omega
        Radial frequency vector.
    impedance
        Complex impedance matrix.

    See Also
    --------
    force_from_rao_transfer_function,
    """
    return force_from_rao_transfer_function(impedance/(1j*omega), False)


def force_from_waves(force_coeff: ArrayLike) -> TStateFunction:
    """Create a force function from waves excitation coefficients.

    Parameters
    ----------
    force_coeff
        Complex excitation coefficients indexed by frequency and
        direction angle.
    """
    def force(wec, x_wec, x_opt, waves):
        force_fd = complex_to_real(wave_excitation(force_coeff, waves), False)
        return np.dot(wec.time_mat[:, 1:], force_fd)
    return force


def inertia(
    f1: float,
    nfreq: int,
    inertia_matrix: ArrayLike
) -> TStateFunction:
    """Create the inertia "force" from the inertia matrix.

    Parameters
    ----------
    f1
        Fundamental frequency :python:`f1` [Hz].
    nfreq
        Number of frequencies.
    inertia_matrix
        Inertia matrix.
    """
    omega = np.reshape(frequency(f1, nfreq, False)*2*np.pi, [1,1,-1])
    inertia_matrix = np.expand_dims(inertia_matrix, -1)
    rao_transfer_function = -1*omega**2*inertia_matrix + 0j
    inertia_fun = force_from_rao_transfer_function(
        rao_transfer_function, False)
    return inertia_fun


def standard_forces(hydro_data: Dataset) -> TForceDict:
    """Create functions for linear hydrodynamic forces.
=======
    if not np.allclose(waves['omega'].values, bem_data['omega'].values):
        raise ValueError("Wave and BEM frequencies do not match")

    w_dir_subset, w_indx = subsetclose(waves['wave_direction'].values,
                bem_data['wave_direction'].values)

    if not w_dir_subset:
        raise ValueError(
            "Some wave directions are not in BEM solution " +
            "\n Wave direction(s):" +
            f"{(np.rad2deg(waves['wave_direction'].values))} (deg)" +
            " \n BEM directions: " +
            f"{np.rad2deg(bem_data['wave_direction'].values)} (deg).")

    # excitation BEM
    exc_coeff = bem_data['Froude_Krylov_force'] + \
        bem_data['diffraction_force']


    # add zero frequency
    assert waves.omega[0] != 0
    tmp = waves.isel(omega=0).copy(deep=True)
    tmp['omega'] = tmp['omega'] * 0
    tmp['S'] = tmp['S'] * 0
    tmp['phase'] = tmp['phase'] * 0
    waves_p0 = xr.concat([tmp, waves], dim='omega')
>>>>>>> a1084141

    Returns a dictionary with the standard linear forces:
    radiation, hydrostatic, friction, Froude—Krylov, and diffraction.
    The functions are type :python:'StateFunction` (see Type Aliases in
    API Documentation).

    Parameters
    ----------
    hydro_data
        Linear hydrodynamic data.
    """
    hydro_data = hydro_data.transpose(
         "omega", "wave_direction", "radiating_dof", "influenced_dof")

    # intrinsic impedance
    w = hydro_data['omega']
    A = hydro_data['added_mass']
    B = hydro_data['radiation_damping']
    K = hydro_data['hydrostatic_stiffness']
    Bf = hydro_data['friction']

    rao_transfer_functions = dict()
    rao_transfer_functions['radiation'] = (1j*w*B + -1*w**2*A, False)
    rao_transfer_functions['friction'] = (1j*w*Bf, False)

    # include zero_freq in hydrostatics
    hs = ((K + 0j).expand_dims({"omega": B.omega}))
    tmp = hs.isel(omega=0).copy(deep=True)
    tmp['omega'] = tmp['omega'] * 0
<<<<<<< HEAD
    hs = xr.concat([tmp, hs], dim='omega') #, data_vars='minimal')
    rao_transfer_functions['hydrostatics'] = (hs, True)

    linear_force_functions = dict()
    for name, (value, zero_freq) in rao_transfer_functions.items():
        value = value.transpose("radiating_dof", "influenced_dof", "omega")
        value = -1*value  # RHS of equation: ma = Σf
        linear_force_functions[name] = (
            force_from_rao_transfer_function(value, zero_freq))

    # wave excitation
    excitation_coefficients = {
        'Froude_Krylov': hydro_data['Froude_Krylov_force'],
        'diffraction': hydro_data['diffraction_force']
    }

    for name, value in excitation_coefficients.items():
        linear_force_functions[name] = force_from_waves(value)

    return linear_force_functions


def run_bem(
    fb: cpy.FloatingBody,
    freq: Iterable[float] = [np.infty],
    wave_dirs: Iterable[float] = [0],
    rho: float = _default_parameters['rho'],
    g: float = _default_parameters['g'],
    depth: float = _default_parameters['depth'],
    write_info: Optional[Mapping[str, bool]] = None,
    njobs: int = 1,
) -> Dataset:
=======
    tmp = tmp * 0
    tmp['wavenumber'] = 0.0
    tmp['wavelength'] = np.inf
    exc_coeff_p0 = xr.concat([tmp, exc_coeff], dim='omega')

    # complex amplitude
    dw = waves_p0.omega[1] - waves_p0.omega[0]
    wave_elev_fd = (np.sqrt(2*waves_p0['S'] / (2*np.pi) * dw) *
                    np.exp(1j*waves_p0['phase']))
    wave_elev_fd.attrs['long_name'] = 'wave elevation'
    wave_elev_fd.attrs['units'] = 'm^2*s'
    wave_elev_fd = wave_elev_fd.transpose('omega', 'wave_direction')

    # excitation force
    f_exc_fd = xr.dot(exc_coeff_p0, wave_elev_fd, dims=["wave_direction"])
    f_exc_fd.attrs['long_name'] = 'wave excitation force'
    f_exc_fd.attrs['units'] = 'N^2*s or N^2*m^2*s'
    f_exc_fd = f_exc_fd.transpose('omega', 'influenced_dof')

    freq_dom = xr.Dataset(
        {'wave_elevation': wave_elev_fd, 'excitation_force': f_exc_fd},)
    freq_dom['omega'].attrs['long_name'] = 'frequency'
    freq_dom['omega'].attrs['units'] = '(radians)'

    # time domain
    nfd = 2 * len(waves['omega']) + 1
    f0 = waves['omega'][0] / (2*np.pi)
    time = np.linspace(0, 1/f0, nfd, endpoint=False)
    dims_td = ['time', ]
    coords_td = [(dims_td[0], time, {'units': 's'}), ]

    f_exc_td = fd_to_td(f_exc_fd, time_mat)
    dims = dims_td + ['influenced_dof']
    coords = coords_td + [(dims[1], f_exc_fd.coords[dims[1]].data,)]
    f_exc_td = xr.DataArray(
        f_exc_td, dims=dims, coords=coords, attrs=f_exc_fd.attrs)
    f_exc_td.attrs['units'] = 'N or N*m'
    time_dom = xr.Dataset({'excitation_force': f_exc_td},)

    eta_all = fd_to_td(wave_elev_fd, time_mat)
    wave_elev_td = np.sum(eta_all, axis=1)
    wave_elev_td = xr.DataArray(
        wave_elev_td, dims=dims_td, coords=coords_td, attrs=wave_elev_fd.attrs)
    wave_elev_td.attrs['units'] = 'm'
    time_dom['wave_elevation'] = wave_elev_td

    return freq_dom, time_dom


def run_bem(fb: cpy.FloatingBody, freq: Iterable[float] = [np.infty],
            wave_dirs: Iterable[float] = [0],
            rho: float = _default_parameters['rho'],
            g: float = _default_parameters['g'],
            depth: float = _default_parameters['depth'],
            write_info: Iterable[str] = []
            ) -> xr.Dataset:
>>>>>>> a1084141
    """Run Capytaine for a range of frequencies and wave directions.

    This simplifies running *Capytaine* and ensures the output are in
    the correct convention (see
    :py:func:`wecopttool.core.change_bem_convention`).

    It creates the *test matrix*,
    calls :python:`capytaine.FloatingBody.keep_immersed_part`,
    calls :python:`capytaine.BEMSolver()fill_dataset`,
    and changes the sign convention using
    :py:func:`wecopttool.core.change_bem_convention`.

    Parameters
    ----------
    fb
        The WEC as a Capytaine floating body (mesh + DOFs).
    freq
        List of frequencies [Hz] to evaluate BEM at.
    wave_dirs
        List of wave directions [degrees] to evaluate BEM at.
    rho
        Water density in :math:`kg/m^3`.
    g
        Gravitational acceleration in :math:`m/s^2`.
    depth
        Water depth in :math:`m`.
    write_info
        Which additional information to write.
        Options are:
        :python:`['hydrostatics', 'mesh', 'wavelength', 'wavenumber']`.
        See :python:`capytiane.io.xarray.assemble_dataset` for more
        details.
    njobs
        Number of jobs to run in parallel.
        See :python:`capytaine.bem.solver.fill_dataset`

    See Also
    --------
    change_bem_convention,
    """
    if wave_dirs is not None:
        wave_dirs = np.atleast_1d(degrees_to_radians(wave_dirs))
    solver = cpy.BEMSolver()
    test_matrix = Dataset(coords={
        'rho': [rho],
        'water_depth': [depth],
        'omega': [ifreq*2*np.pi for ifreq in freq],
        'wave_direction': wave_dirs,
        'radiating_dof': list(fb.dofs.keys()),
        'g': [g],
    })
    if wave_dirs is None:
        # radiation only problem, no diffraction or excitation
        test_matrix = test_matrix.drop_vars('wave_direction')
    if write_info is None:
        write_info = {'hydrostatics': False,
                      'mesh': False,
                      'wavelength': False,
                      'wavenumber': False,
                     }
    wec_im = fb.copy(name=f"{fb.name}_immersed").keep_immersed_part()
    bem_data = solver.fill_dataset(
        test_matrix, wec_im, n_jobs=njobs, **write_info)
    return change_bem_convention(bem_data)


def change_bem_convention(bem_data: Dataset) -> Dataset:
    """Change the convention from `-iωt` to `+iωt`.

    Change the linear hydrodynamic coefficients from the Capytaine
    convention (:math:`x(t)=Xe^{-iωt}`), where :math:`X` is the
    frequency-domain response, to the more standard convention
    used in WecOptTool (:math:`x(t)=Xe^{+iωt}`).

    NOTE: This might change in Capytaine in the future.

    Parameters
    ----------
    bem_data
        Linear hydrodynamic coefficients for the WEC.
    """
<<<<<<< HEAD
    bem_data['Froude_Krylov_force'] = np.conjugate(
        bem_data['Froude_Krylov_force'])
    bem_data['diffraction_force'] = np.conjugate(bem_data['diffraction_force'])
    return bem_data
=======
    opt_vel = np.concatenate([np.linalg.lstsq(2*impedance[w_ind, :, :].real,
                                              excitation[w_ind+1, :])[0]
                              for w_ind in range(impedance.shape[0])])
    return np.atleast_2d(opt_vel).transpose()
>>>>>>> a1084141


def linear_hydrodynamics(
    bem_data: Dataset,
    inertia_matrix: Optional[ArrayLike] = None,
    hydrostatic_stiffness: Optional[ArrayLike] = None,
    friction: Optional[ArrayLike] = None
) -> Dataset:
    """Add rigid body inertia_matrix, hydrostatic stiffness, and linear
    friction to BEM data.

    Returns the Dataset with the additional information added.

    Parameters
    ----------
    bem_data
        Linear hydrodynamic coefficients obtained using the boundary
        element method (BEM) code Capytaine, with sign convention
        corrected.
    inertia_matrix
        Inertia matrix of size `ndof x ndof`.
        `None` if included in `bem_data`.
    hydrostatic_stiffness
        Linear hydrostatic restoring coefficient of size `nodf x ndof`.
        `None` if included in `bem_data`.
    friction
        Linear friction, in addition to radiation damping, of size
        `nodf x ndof`.
        `None` if included in `bem_data` or to set to zero.

    Raises
    ------
    ValueError
        If either :python:`inertia_matrix` or
        :python:`hydrostatic_stiffness` are :python:`None` and is not
        included in :python:`bem_data`.
    ValueError
        If any of :python:`inertia_matrix`,
        :python:`hydrostatic_stiffness`, or :python:`friction` are both
        provided and included in :python:`bem_data` but have different
        values.
    """
<<<<<<< HEAD
    vars = {'inertia_matrix': inertia_matrix, 'friction': friction,
            'hydrostatic_stiffness': hydrostatic_stiffness}

    dims = ['radiating_dof', 'influenced_dof']

    hydro_data = bem_data.copy(deep=True)

    for name, data in vars.items():
        org = name in hydro_data.variables.keys()
        new = data is not None
        if new and org:
            if not np.allclose(data, hydro_data.variables[name]):
                raise ValueError(
                    f'BEM data already has variable "{name}" ' +
                    'with diferent values')
            else :
                _log.warning(
                    f'Variable "{name}" is already in BEM data ' +
                    'with same value.')
        elif (not new) and (not org):
            if name=='friction':
                ndof = len(hydro_data["influenced_dof"])
                hydro_data[name] = (dims, np.zeros([ndof, ndof]))
            else:
                raise ValueError(
                    f'Variable "{name}" is not in BEM data and ' +
                    'was not provided.')
        elif new:
            data = atleast_2d(data)
            hydro_data[name] = (dims, data)

    return hydro_data

=======
    opt_vel = optimal_velocity(excitation, impedance)
    opt_pos = opt_vel / (-1j * np.atleast_2d(omega.data).transpose())
    return opt_pos
>>>>>>> a1084141

def atleast_2d(array: ArrayLike) -> ndarray:
    """Ensure an array is at least 2D, otherwise add trailing dimensions
    to make it 2D.

    This differs from :python:`numpy.atleast_2d` in that the additional
    dimensions are appended at the end rather than at the begining.
    This might be an option in :python:`numpy.atleast_2d` in the future,
    see `NumPy #12336 <https://github.com/numpy/numpy/issues/12336>`_.

    Parameters
    ----------
    array
        Input array.
    """
<<<<<<< HEAD
    array = np.atleast_1d(array)
    return np.expand_dims(array, -1) if len(array.shape)==1 else array
=======

    pls = np.concatenate([np.linalg.lstsq(8*impedance[w_ind, :, :].real,
                                          np.abs(excitation[w_ind+1, :])**2)[0]
                         for w_ind in range(impedance.shape[0])])

    power_limit = -1 * np.sum(pls)
>>>>>>> a1084141


def subset_close(
    set_a: FloatOrArray,
    set_b: FloatOrArray,
    rtol: float = 1.e-5,
    atol: float = 1.e-8,
    equal_nan: bool = False,
) -> tuple[bool, list]:
    """Check if the first set :python:`set_a` is contained, to some
    tolerance, in the second set :python:`set_b`.

    Parameters
    ----------
    set_a
        First array which is tested for being subset.
    set_b
        Second array which is tested for containing :python:`set_a`.
    rtol
        The relative tolerance parameter. Passed to
        :python:`numpy.isclose`.
    atol
        The absolute tolerance parameter. Passed to
        :python:`numpy.isclose`.
    equal_nan
        Whether to compare NaNs as equal. Passed to
        :python:`numpy.isclose`.

    Returns
    -------
    subset
        Whether the first array is a subset of the second array.
    ind
        List with integer indices where the first array's elements are
        located inside the second array.
        Only contains values if :python:`subset==True`.

    Raises
    ------
    ValueError
        If either of the two arrays contains repeated elements.
    """
    if len(np.unique(set_a.round(decimals = 6))) != len(set_a):
        raise ValueError("Elements in set_a not unique")
    if len(np.unique(set_b.round(decimals = 6))) != len(set_b):
        raise ValueError("Elements in set_b not unique")

    ind = []
    tmp_result = [False for _ in range(len(set_a))]
    for subset_element in set_a:
        for set_element in set_b:
            if np.isclose(subset_element, set_element, rtol, atol, equal_nan):
                tmp_set_ind = np.where(
                    np.isclose(set_element, set_b , rtol, atol, equal_nan))
                tmp_subset_ind = np.where(
                    np.isclose(subset_element, set_a , rtol, atol,
                               equal_nan))
                ind.append( int(tmp_set_ind[0]) )
                tmp_result[ int(tmp_subset_ind[0]) ] = True
    subset = all(tmp_result)
    ind = ind if subset else []
    return subset, ind


def scale_dofs(scale_list: Iterable[float], ncomponents: int) -> ndarray:
    """Create a scaling vector based on a different scale for each DOF.

    Returns a 1D array of length :python:`NDOF x ncomponents` where the
    number of DOFs (:python:`NDOF`) is the length of
    :python:`scale_list`.
    The first :python:`ncomponents` entries have the value of the first
    scale :python:`scale_list[0]`, the next :python:`ncomponents`
    entries have the value of the second scale :python:`scale_list[1]`,
    and so on.


    Parameters
    ----------
    scale_list
        Scale for each DOF.
    ncomponents
        Number of elements in the state vector for each DOF.
    """
    ndof = len(scale_list)
    scale = []
    for dof in range(ndof):
        scale += [scale_list[dof]] * ncomponents
    return np.array(scale)


def decompose_state(
    state: ndarray,
    ndof: int,
    nfreq: int,
) -> tuple[ndarray, ndarray]:
    """Split the state vector into the WEC dynamics state and the
    optimization (control) state.

    The WEC dynamics state consists of the Fourier coefficients of
    the position of each degree of freedom.
    The optimization state depends on the chosen control states for
    the problem.

    Parameters
    ----------
    state
        Combined WEC and optimization states.
    ndof
        Number of degrees of freedom for the WEC dynamics.
    nfreq
        Number of frequencies.

    Returns
    -------
    state_wec
        WEC state vector.
    state_opt
        Optimization (control) state.
    """
    nstate_wec = ndof * ncomponents(nfreq)
    return state[:nstate_wec], state[nstate_wec:]


def frequency_parameters(
    freqs: ArrayLike,
    zero_freq: bool = True,
) -> tuple[float, int]:
    """Return the fundamental frequency and the number of frequencies
    in a frequency array.

    This function can be used as a check for inputs to other functions
    since it raises an error if the frequency vector does not have
    the correct format :python:`freqs = [0, f1, 2*f1, ..., nfreq*f1]`.

    Parameters
    ----------
    freqs
        The frequency array, starting at zero and having equal spacing.
    zero_freq
        Whether the first frequency should be zero.

    Returns
    -------
    f1
        Fundamental frequency :python:`f1` [Hz]
    nfreq
        Number of frequencies (not including zero frequency),
        i.e., :python:`freqs = [0, f1, 2*f1, ..., nfreq*f1]`.

    Raises
    ------
    ValueError
        If the frequency vector is not evenly spaced.
    ValueError
        If the zero-frequency was expected but not included or not
        expected but included.
    """
<<<<<<< HEAD
    if np.isclose(freqs[0], 0.0):
        if zero_freq:
            freqs0 = freqs[:]
        else:
            raise ValueError('Zero frequency was included.')
    else:
        if zero_freq:
            raise ValueError(
                'Frequency array must start with the zero frequency.')
        else:
            freqs0 = np.concatenate([[0.0,], freqs])
=======
    def func(t):
        t = np.array(t)
        f = np.zeros(t.shape)
        for freq, mag in zip(results.omega.values, results.values):
            f += np.real(mag)*np.cos(freq*t) + np.imag(mag)*np.sin(freq*t)
        return f
>>>>>>> a1084141

    f1 = freqs0[1]
    nfreq = len(freqs0) - 1
    f_check = np.arange(0, f1*(nfreq+0.5), f1)
    if not np.allclose(f_check, freqs0):
        raise ValueError("Frequency array `omega` must be evenly spaced by" +
                         "the fundamental frequency " +
                         "(i.e.,`omega = [0, f1, 2*f1, ..., nfreq*f1])")
    return f1, nfreq


<<<<<<< HEAD
def time_results(fd: DataArray, time: DataArray) -> ndarray:
    """Create a :py:class:`xarray.DataArray` of time-domain results from
    :py:class:`xarray.DataArray` of frequency-domain results.

    Parameters
    ----------
    fd
        Frequency domain response.
    time
        Time array.
=======
def _degrees_to_radians(degrees: float | npt.ArrayLike,
                        sort: bool = True,
                       ) -> float | np.ndarray:
    """Convert degrees to radians in range -π to π and sort.
    """
    radians = np.asarray(np.remainder(np.deg2rad(degrees), 2*np.pi))
    radians[radians > np.pi] -= 2*np.pi
    # radians = radians.item() if (radians.size == 1) else np.sort(radians)
    if (radians.size == 1):
        radians = radians.item()
    elif (sort):
        radians = np.sort(radians)
    return radians


def subsetclose(subset_a: float | npt.ArrayLike,
                set_b: float | npt.ArrayLike,
                rtol: float = 1.e-5, atol:float = 1.e-8,
                equal_nan: bool = False) -> tuple[bool, list]:
>>>>>>> a1084141
    """
    out = np.zeros((*fd.isel(omega=0).shape, len(time)))
    for w, mag in zip(fd.omega, fd):
        out = out + \
            np.real(mag)*np.cos(w*time) - np.imag(mag)*np.sin(w*time)
    return out


def add_zerofreq_to_xr(data):
    """Add a zero-frequency component to an :python:`xarray.Dataset`.

<<<<<<< HEAD
    Frequency variable must be called :python:`omega`.
    """
    if not np.isclose(data.coords['omega'][0].values, 0):
        tmp = data.isel(omega=0).copy(deep=True)
        tmp['omega'] = tmp['omega'] * 0
        vars = [var for var in list(data.keys()) if 'omega' in data[var].dims]
        for var in vars:
            tmp[var] = tmp[var] * 0
        data = xr.concat([tmp, data], dim='omega', data_vars='minimal')
    return data
=======
    Returns
    -------
    result: bool
        Boolean if the entire first array is a subset of second array
    ind: list
        List with integer indices where the first array's elements
        are located inside the second array.
    """
    assert len(np.unique(subset_a.round(decimals = 6))) == len(subset_a), "Elements in subset_a not unique"
    assert len(np.unique(set_b.round(decimals = 6))) == len(set_b), "Elements in set_b not unique"

    ind = []
    tmp_result = [False for i in range(len(subset_a))]
    for subset_element in subset_a:
        for set_element in set_b:
            if np.isclose(subset_element, set_element, rtol, atol, equal_nan):
                tmp_set_ind = np.where(
                    np.isclose(set_element, set_b , rtol, atol, equal_nan))
                tmp_subset_ind = np.where(
                    np.isclose(subset_element, subset_a , rtol, atol,
                               equal_nan))
                ind.append( int(tmp_set_ind[0]) )
                tmp_result[ int(tmp_subset_ind[0]) ] = True
    result = all(tmp_result)
    return(result, ind)
>>>>>>> a1084141
<|MERGE_RESOLUTION|>--- conflicted
+++ resolved
@@ -1030,39 +1030,10 @@
         Calls :py:func:`wecopttool.core.time` with the appropriate
         inputs for the WEC object.
 
-<<<<<<< HEAD
         Parameters
         ----------
         nsubsteps
             Number of substeps between implied/default time steps.
-=======
-        Returns
-        -------
-        time_mat: np.ndarray
-        """
-        time = self.make_time_vec(nsubsteps)
-        wt = np.outer(time, self.omega)
-        time_mat = np.empty((nsubsteps*self.ncomponents, self.ncomponents))
-        time_mat[:, 0] = 1.0
-        time_mat[:, 1::2] = np.cos(wt)
-        time_mat[:, 2::2] = np.sin(wt)
-        if not include_mean:
-            time_mat = time_mat[:, 1:]
-        return time_mat
-
-    def _make_derivative_mat(self, include_mean: bool = True) -> np.ndarray:
-        def block(n): return np.array([[0, 1], [-1, 0]]) * n * self.w0
-        blocks = [block(n+1) for n in range(self.nfreq)]
-        if include_mean:
-            blocks = [0.0] + blocks
-        return block_diag(*blocks)
-
-    # methods: fft
-    def fd_to_td(self, fd: np.ndarray) -> np.ndarray:
-        """Convert from frequency domain to time domain using the FFT.
-        """
-        return fd_to_td(fd, self.time_mat)
->>>>>>> a1084141
 
         See Also
         --------
@@ -1104,140 +1075,15 @@
 
         Parameters
         ----------
-<<<<<<< HEAD
         vec
             One-dimensional vector.
 
         See Also
         --------
         vec_to_dofmat, WEC.dofmat_to_vec
-=======
-        fpath: str
-            Name of file to write BEM data to.
-        """
-        log.info(f"Writting BEM data to {fpath}.")
-        complex_xarray_to_netcdf(fpath, self.hydro)
-
-    def bem_calc_impedance(self, tol=1e-6):
-        """Calculate the impedance, ensure positive real diagonal, and
-        create impedance MIMO matrix. """
-        self._bem_add_hydrostatics()
-        self._bem_add_linear_forces()
-        self._bem_calc_transfer_func()
-        # post-process impedance: no negative or too small damping diagonal
-        self._post_process_impedance(tol=tol)
-        # create impedance MIMO matrix
-        self._make_mimo_transfer_mat()
-
-    def _bem_calc_transfer_func(self) -> None:
-        """Calculate the transfer function matrix using Capytaine.
-        """
-        log.info("Calculating impedance matrix.")
-        # self.hydro['Gi'] = cpy.post_pro.impedance(
-            # self.hydro, self.dissipation, self.stiffness)  # TODO: once capytaine pushes fix
-        def impedance(data, d, s):  # TODO: DELETE >>>
-            w = data.coords['omega']
-            Z = (-w**2*(data['mass'] + data['added_mass'])
-                 - 1j*w* data['radiation_damping']
-                 + data['hydrostatic_stiffness'])
-            if d is not None:
-                Z = Z - 1j*w*d
-            if s is not None:
-                Z = Z + s
-            return Z
-        self.hydro['Gi'] = impedance(
-            self.hydro, self.dissipation, self.stiffness)  # TODO: <<< DELETE
-        self._bem_calc_impedance()
-
-    def _bem_calc_impedance(self) -> None:
-        """Calculate the impedance matrix."""
-        self.hydro['Zi'] = self.hydro['Gi'] / (-1j*self.hydro.omega)
-
-    def _bem_add_hydrostatics(self) -> None:
-        """Add hydrostatic data to self.hydro. """
-        dims = ['radiating_dof', 'influenced_dof']
-        self.hydro['mass'] = (dims, self.mass)
-        self.hydro['hydrostatic_stiffness'] = (
-            dims, self.hydrostatic_stiffness)
-        self._del_impedance()
-
-    def _bem_add_linear_forces(self) -> None:
-        hydro = self.hydro.assign_coords({'dissipation': self.dissipation})
-        hydro = hydro.assign_coords({'stiffness': self.stiffness})
-        super().__setattr__('hydro', hydro)
-        self._del_impedance()
-
-    def _del_impedance(self) -> None:
-        log.info("Impedance matrix deleted. To calculate " +
-                 "impedance call 'self.bem_calc_impedance()'")
-        self.hydro['Gi'] = 'None'
-        self.hydro['Zi'] = 'None'
-        super().__setattr__('_transfer_mat', None)
-
-    def _post_process_impedance(self, tol=1e-6) -> None:
-        """Enforce damping diagonal >= 0 + tol. """
-        # ensure non-negative linear damping diagonal
-        for idof in range(self.ndof):
-            Gi_imag = np.imag(self.hydro['Gi'].isel(
-                radiating_dof=idof, influenced_dof=idof))
-            damping = Gi_imag / (-1*self.omega)
-            dmin = damping.min().values
-            if dmin <= 0.0 + tol:
-                dof = self.hydro['Gi'].influenced_dof.values[idof]
-                log.warning(f'Linear damping for DOF "{dof}" has negative' +
-                            ' or close to zero terms. Shifting up.')
-                damping[:] = damping[:] + self.omega*(tol-dmin)
-
-    def _make_mimo_transfer_mat(self) -> np.ndarray:
-        """Create a block matrix of the MIMO transfer function +
-        position.
-        """
-        elem = [[None]*self.ndof for _ in range(self.ndof)]
-        def block(re, im): return np.array([[re, -im], [im, re]])
-        for idof in range(self.ndof):
-            for jdof in range(self.ndof):
-                K = np.array([self.hydrostatic_stiffness[idof, jdof]])
-                Zp = self.hydro['Gi'].values[:, idof, jdof]
-                re = np.real(Zp)
-                im = np.imag(Zp)
-                blocks = [block(ire, iim) for (ire, iim) in zip(re, im)]
-                blocks = [K] + blocks
-                elem[idof][jdof] = block_diag(*blocks)
-        super().__setattr__('_transfer_mat', np.block(elem))
-
-    def bem_calc_inf_added_mass(self) -> None:
-        """Run the BEM to obtain the infinite added mass. """
-        log.info("Running Capytaine for infinite frequency.")
-        inf_data = run_bem(
-            self.fb, [np.infty], wave_dirs=None,
-            rho=self.rho, g=self.g, depth=self.depth)
-        self.hydro['Ainf'] = inf_data.added_mass[0, :, :]
-
-    def bem_calc_rao(self) -> None:
-        """Calculate BEM RAOs using capytaine. """
-        self.hydro['rao'] = cpy.post_pro.rao(self.hydro)
-
-    def plot_impedance(self, style: str = 'Bode', option: str = 'symmetric',
-                       show: bool = True):
-        """Plot impedance.
-
-        See `wot.plot_impedance()`.
-        """
-        fig, axs = plot_impedance(
-            impedance=self.hydro.Zi.values, freq=self.freq, style=style,
-            option=option, dof_names=self.hydro.influenced_dof.values.tolist(),
-            show=show)
-        return fig, axs
-
-    def power_limit(self, waves: xr.DataSet) -> np.ndarray:
-        """Return theoretical power limit for hydrodynamic problem.
-
-        See `wot.power_limit()`
->>>>>>> a1084141
         """
         return vec_to_dofmat(vec, self.ndof)
 
-<<<<<<< HEAD
     def dofmat_to_vec(self, mat: ndarray) -> ndarray:
         """Flatten a matrix to a vector.
 
@@ -1245,30 +1091,6 @@
 
         Calls :py:func:`wecopttool.core.dofmat_to_vec` with the
         appropriate inputs for the WEC object.
-=======
-        fd_wec, _ = wave_excitation(self.hydro, waves, self.time_mat)
-        return power_limit(excitation=fd_wec['excitation_force'],
-                           impedance=self.hydro['Zi'])
-
-    def optimal_velocity(self, waves: xr.DataSet) -> np.ndarray:
-        """Return optimal velocity spectrum for hydrodynamic problem.
-
-        See `wot.optimal_velocity()`
-        """
-        fd_wec, _ = wave_excitation(self.hydro, waves, self.time_mat)
-        return optimal_velocity(excitation=fd_wec['excitation_force'],
-                                impedance=self.hydro['Zi'])
-
-    def optimal_position(self, waves: xr.DataSet) -> np.ndarray:
-        """Return optimal position spectrum for hydrodynamic problem.
-
-        See `wot.optimal_position()`
-        """
-        fd_wec, _ = wave_excitation(self.hydro, waves, self.time_mat)
-        return optimal_position(excitation=fd_wec['excitation_force'],
-                                impedance=self.hydro['Zi'],
-                                omega=self.hydro['omega'])
->>>>>>> a1084141
 
         Parameters
         ----------
@@ -1286,14 +1108,8 @@
 
         Opposite of :meth:`wecopttool.core.WEC.td_to_fd`.
 
-<<<<<<< HEAD
         Calls :python:`wecopttool.fd_to_td` with the appropriate inputs
         for the WEC object.
-=======
-    def initial_x_wec_guess_analytic(self, waves: xr.Dataset) -> np.ndaray:
-        """Initial guess for `x_wec` based on optimal hydrodynamic solution to
-        be passed to `wec.solve`.
->>>>>>> a1084141
 
         Parameters
         ----------
@@ -1301,16 +1117,7 @@
             Frequency-domain complex array with shape `WEC.nfreq+1 x N`
             for any `N`.
 
-<<<<<<< HEAD
         See Also
-=======
-        Returns
-        -------
-        x_wec_0
-            Initial guess for `x_wec`
-
-        Examples
->>>>>>> a1084141
         --------
         fd_to_td, WEC.td_to_fd
         """
@@ -1330,71 +1137,16 @@
 
         Parameters
         ----------
-<<<<<<< HEAD
         td
             Time-domain real array with shape
             :python:`2*WEC.nfreq+1 x N` for any :python:`N`.
         fft
             Whether to use the real FFT.
-=======
-        waves: xr.Dataset
-            The wave, described by two 2D DataArrays:
-            elevation variance `S` (m^2*s) and phase `phase` (radians)
-            with coordinates of radial frequency `omega` (radians)
-            and wave direction `wave_direction` (radians).
-            The frequencies and  wave directions must match those in
-            the `bem_data` in `self.hydro`.
-        obj_fun: function
-            Objective function for the control optimization.
-            Takes three inputs:
-            (1) the WEC object,
-            (2) the WEC dynamics state (1D np.ndarray), and
-            (3) the optimization state (1D np.ndarray)
-            and outputs the scalar objective function:
-            tuple[WEC, np.ndarray, np.ndarray] -> float.
-        nstate_opt: int
-            Length of the optimization (controls) state vector.
-        x_wec_0: np.ndarray
-            Initial guess for the WEC dynamics state.
-            If ``None`` it is randomly initiated.
-        x_opt_0: np.ndarray
-            Initial guess for the optimization (control) state.
-            If ``None`` it is randomly initiated.
-        scale_x_wec: list
-            Factors to scale each DOF in ``x_wec`` by, to improve
-            convergence. List length ``ndof``.
-        scale_x_opt: npt.ArrayLike | float
-            Factor to scale ``x_opt`` by, to improve convergence.
-            A single float or an array of size ``nstate_opt``.
-        scale_obj: float
-            Factor to scale ``obj_fun`` by, to improve convergence.
-        optim_options: dict
-            Optimization options passed to the optimizer.
-            See ``scipy.optimize.minimize``.
-        use_grad: bool
-            Whether to use gradient information in the optimization.
-        maximize: bool
-            Whether to maximize the objective function. The default is
-            ``False`` to minimize the objective function.
-        bounds_wec: Bounds
-            Bounds on the WEC components of the decsision variable; see
-            scipy.optimize.minimize
-        bounds_opt: Bounds
-            Bounds on the optimization (control) components of the decsision
-            variable; see scipy.optimize.minimize
-        unconstrained_first: bool
-            If True, run ``solve`` without constraints to get scaling and
-            initial guess. The default is False.
-        callback: function
-            Called after each iteration; see scipy.optimize.minimize. The
-            default is reported via logging at the INFO level.
->>>>>>> a1084141
 
         See Also
         --------
         td_to_fd, WEC.fd_to_td
         """
-<<<<<<< HEAD
         return td_to_fd(td, fft, True)
 
 
@@ -1404,68 +1156,6 @@
 ) -> int:
     """Number of Fourier components (:python:`2*nfreq + 1`) for each
     DOF.
-=======
-        log.info("Solving pseudo-spectral control problem.")
-
-        if x_wec_0 is None:
-            x_wec_0 = np.random.randn(self.nstate_wec)
-        if x_opt_0 is None:
-            x_opt_0 = np.random.randn(nstate_opt)
-
-        if unconstrained_first:
-            log.info(
-                "Solving without constraints for better scaling and initial guess")
-            wec1 = copy.deepcopy(self)
-            wec1.constraints = []
-            unconstrained_first = False
-            _, _, x_wec_0, x_opt_0, obj, res = wec1.solve(waves,
-                                                          obj_fun,
-                                                          nstate_opt,
-                                                          x_wec_0,
-                                                          x_opt_0,
-                                                          scale_x_wec,
-                                                          scale_x_opt,
-                                                          scale_obj,
-                                                          optim_options,
-                                                          use_grad,
-                                                          maximize,
-                                                          bounds_wec,
-                                                          bounds_opt,
-                                                          unconstrained_first,
-                                                          )
-            scale_x_wec = 1/np.max(np.abs(x_wec_0))
-            scale_x_opt = 1/np.max(np.abs(x_opt_0))
-            scale_obj = 1/np.abs(obj)
-            log.info(f"Setting x_wec_0: {x_wec_0}")
-            log.info(f"Setting x_opt_0: {x_opt_0}")
-            log.info(f"Setting scale_x_wec: {scale_x_wec}")
-            log.info(f"Setting scale_x_opt: {scale_x_opt}")
-            log.info(f"Setting scale_obj: {scale_obj}")
-
-        # scale
-        scale = self._get_state_scale(scale_x_wec, scale_x_opt, nstate_opt)
-
-        # bounds
-        bounds_in = [bounds_wec, bounds_opt]
-        bounds_dflt = [Bounds(lb=-1*np.ones(self.nstate_wec)*np.inf,
-                             ub=1*np.ones(self.nstate_wec)*np.inf),
-                      Bounds(lb=-1*np.ones(nstate_opt)*np.inf,
-                             ub=1*np.ones(nstate_opt)*np.inf)]
-        bounds_list = []
-        for bi, bd in zip(bounds_in, bounds_dflt):
-            if bi is not None: bo = bi
-            else: bo = bd
-            bounds_list.append(bo)
-        bounds = Bounds(lb=np.hstack([le.lb for le in bounds_list])*scale,
-                        ub=np.hstack([le.ub for le in bounds_list])*scale)
-
-        # initial guess
-        x0 = np.concatenate([x_wec_0, x_opt_0])*scale
-
-        # wave excitation force
-        fd_we, td_we = wave_excitation(self.hydro, waves, self.time_mat)
-        f_exc = td_we['excitation_force']
->>>>>>> a1084141
 
     Parameters
     ----------
@@ -1812,7 +1502,6 @@
         b = np.real(fd[1:, :])
         c = np.imag(fd[1:, :])
     else:
-<<<<<<< HEAD
         b = np.real(fd)
         c = np.imag(fd)
     out = np.concatenate([np.transpose(b), np.transpose(c)])
@@ -1833,32 +1522,6 @@
 ) -> ndarray:
     """Convert a complex array of Fourier coefficients to a real array
     of time-domain responses.
-=======
-        ndof = fd.shape[1]
-        mean = np.zeros([1, ndof])
-    return np.concatenate((mean, fd[0::2, :] + 1j*fd[1::2, :]), axis=0)
-
-def complex_to_real_amplitudes(fd: np.ndarray) -> np.ndarray:
-    """Convert from one complex amplitude to two real amplitudes per
-    frequency."""
-
-    if len(fd.shape) == 1:
-        fd = np.expand_dims(fd, -1)
-    m = fd.shape[0]
-    n = fd.shape[1]
-    out = np.zeros((1+2*(m-1),n))
-
-    assert np.all(np.isreal(fd[0, :]))
-    out[0, :] = fd[0, :].real
-    out[1::2,:] = fd[1:].real
-    out[2::2,:] = fd[1:].imag
-
-    return out
-
-
-def fd_to_td(fd: np.ndarray, time_mat) -> np.ndarray:
-    return time_mat @ complex_to_real_amplitudes(fd)
->>>>>>> a1084141
 
     The input is a complex 2D array with each column containing the
     Fourier coefficients for some response.
@@ -1867,14 +1530,9 @@
     The entries of a column representing a response :python:`x` are
     :python:`x=[X0, X1, ..., Xn]`.
 
-<<<<<<< HEAD
     Returns a real array with same number of columns and
     :python:`2*nfreq+1` rows, containing the time-domain response at
     times :python:`wecopttool.time(f1, nfreq, nsubsteps=1)`.
-=======
-def td_to_fd(td: np.ndarray, n: Optional[int] = None) -> np.ndarray:
-    return np.conj(np.fft.rfft(td*2, n=n, axis=0, norm='forward'))
->>>>>>> a1084141
 
     If both :python:`f1` and :python:`nfreq` are provided, it uses the
     time matrix :python:`wecopttool.time_mat(f1, nfreq, nsubsteps=1)`,
@@ -2050,15 +1708,9 @@
     """Ensure that the linear hydrodynamics (friction + radiation
     damping) have positive damping.
 
-<<<<<<< HEAD
     Shifts the :python:`friction` up if necessary.
     Returns the (possibly) updated Dataset with
     :python:`damping >= min_damping`.
-=======
-def wave_excitation(bem_data: xr.Dataset, waves: xr.Dataset,
-                    time_mat: np.ndarray) -> tuple[xr.Dataset, xr.Dataset]:
-    """Compute the frequency- and time-domain wave excitation force.
->>>>>>> a1084141
 
     Parameters
     ----------
@@ -2108,7 +1760,6 @@
     --------
     force_from_impedance,
     """
-<<<<<<< HEAD
     def force(wec, x_wec, x_opt, waves):
         transfer_mat = mimo_transfer_mat(rao_transfer_mat, zero_freq)
         force_fd = wec.vec_to_dofmat(np.dot(transfer_mat, x_wec))
@@ -2177,34 +1828,6 @@
 
 def standard_forces(hydro_data: Dataset) -> TForceDict:
     """Create functions for linear hydrodynamic forces.
-=======
-    if not np.allclose(waves['omega'].values, bem_data['omega'].values):
-        raise ValueError("Wave and BEM frequencies do not match")
-
-    w_dir_subset, w_indx = subsetclose(waves['wave_direction'].values,
-                bem_data['wave_direction'].values)
-
-    if not w_dir_subset:
-        raise ValueError(
-            "Some wave directions are not in BEM solution " +
-            "\n Wave direction(s):" +
-            f"{(np.rad2deg(waves['wave_direction'].values))} (deg)" +
-            " \n BEM directions: " +
-            f"{np.rad2deg(bem_data['wave_direction'].values)} (deg).")
-
-    # excitation BEM
-    exc_coeff = bem_data['Froude_Krylov_force'] + \
-        bem_data['diffraction_force']
-
-
-    # add zero frequency
-    assert waves.omega[0] != 0
-    tmp = waves.isel(omega=0).copy(deep=True)
-    tmp['omega'] = tmp['omega'] * 0
-    tmp['S'] = tmp['S'] * 0
-    tmp['phase'] = tmp['phase'] * 0
-    waves_p0 = xr.concat([tmp, waves], dim='omega')
->>>>>>> a1084141
 
     Returns a dictionary with the standard linear forces:
     radiation, hydrostatic, friction, Froude—Krylov, and diffraction.
@@ -2234,7 +1857,6 @@
     hs = ((K + 0j).expand_dims({"omega": B.omega}))
     tmp = hs.isel(omega=0).copy(deep=True)
     tmp['omega'] = tmp['omega'] * 0
-<<<<<<< HEAD
     hs = xr.concat([tmp, hs], dim='omega') #, data_vars='minimal')
     rao_transfer_functions['hydrostatics'] = (hs, True)
 
@@ -2267,64 +1889,6 @@
     write_info: Optional[Mapping[str, bool]] = None,
     njobs: int = 1,
 ) -> Dataset:
-=======
-    tmp = tmp * 0
-    tmp['wavenumber'] = 0.0
-    tmp['wavelength'] = np.inf
-    exc_coeff_p0 = xr.concat([tmp, exc_coeff], dim='omega')
-
-    # complex amplitude
-    dw = waves_p0.omega[1] - waves_p0.omega[0]
-    wave_elev_fd = (np.sqrt(2*waves_p0['S'] / (2*np.pi) * dw) *
-                    np.exp(1j*waves_p0['phase']))
-    wave_elev_fd.attrs['long_name'] = 'wave elevation'
-    wave_elev_fd.attrs['units'] = 'm^2*s'
-    wave_elev_fd = wave_elev_fd.transpose('omega', 'wave_direction')
-
-    # excitation force
-    f_exc_fd = xr.dot(exc_coeff_p0, wave_elev_fd, dims=["wave_direction"])
-    f_exc_fd.attrs['long_name'] = 'wave excitation force'
-    f_exc_fd.attrs['units'] = 'N^2*s or N^2*m^2*s'
-    f_exc_fd = f_exc_fd.transpose('omega', 'influenced_dof')
-
-    freq_dom = xr.Dataset(
-        {'wave_elevation': wave_elev_fd, 'excitation_force': f_exc_fd},)
-    freq_dom['omega'].attrs['long_name'] = 'frequency'
-    freq_dom['omega'].attrs['units'] = '(radians)'
-
-    # time domain
-    nfd = 2 * len(waves['omega']) + 1
-    f0 = waves['omega'][0] / (2*np.pi)
-    time = np.linspace(0, 1/f0, nfd, endpoint=False)
-    dims_td = ['time', ]
-    coords_td = [(dims_td[0], time, {'units': 's'}), ]
-
-    f_exc_td = fd_to_td(f_exc_fd, time_mat)
-    dims = dims_td + ['influenced_dof']
-    coords = coords_td + [(dims[1], f_exc_fd.coords[dims[1]].data,)]
-    f_exc_td = xr.DataArray(
-        f_exc_td, dims=dims, coords=coords, attrs=f_exc_fd.attrs)
-    f_exc_td.attrs['units'] = 'N or N*m'
-    time_dom = xr.Dataset({'excitation_force': f_exc_td},)
-
-    eta_all = fd_to_td(wave_elev_fd, time_mat)
-    wave_elev_td = np.sum(eta_all, axis=1)
-    wave_elev_td = xr.DataArray(
-        wave_elev_td, dims=dims_td, coords=coords_td, attrs=wave_elev_fd.attrs)
-    wave_elev_td.attrs['units'] = 'm'
-    time_dom['wave_elevation'] = wave_elev_td
-
-    return freq_dom, time_dom
-
-
-def run_bem(fb: cpy.FloatingBody, freq: Iterable[float] = [np.infty],
-            wave_dirs: Iterable[float] = [0],
-            rho: float = _default_parameters['rho'],
-            g: float = _default_parameters['g'],
-            depth: float = _default_parameters['depth'],
-            write_info: Iterable[str] = []
-            ) -> xr.Dataset:
->>>>>>> a1084141
     """Run Capytaine for a range of frequencies and wave directions.
 
     This simplifies running *Capytaine* and ensures the output are in
@@ -2406,17 +1970,10 @@
     bem_data
         Linear hydrodynamic coefficients for the WEC.
     """
-<<<<<<< HEAD
     bem_data['Froude_Krylov_force'] = np.conjugate(
         bem_data['Froude_Krylov_force'])
     bem_data['diffraction_force'] = np.conjugate(bem_data['diffraction_force'])
     return bem_data
-=======
-    opt_vel = np.concatenate([np.linalg.lstsq(2*impedance[w_ind, :, :].real,
-                                              excitation[w_ind+1, :])[0]
-                              for w_ind in range(impedance.shape[0])])
-    return np.atleast_2d(opt_vel).transpose()
->>>>>>> a1084141
 
 
 def linear_hydrodynamics(
@@ -2459,7 +2016,6 @@
         provided and included in :python:`bem_data` but have different
         values.
     """
-<<<<<<< HEAD
     vars = {'inertia_matrix': inertia_matrix, 'friction': friction,
             'hydrostatic_stiffness': hydrostatic_stiffness}
 
@@ -2493,11 +2049,6 @@
 
     return hydro_data
 
-=======
-    opt_vel = optimal_velocity(excitation, impedance)
-    opt_pos = opt_vel / (-1j * np.atleast_2d(omega.data).transpose())
-    return opt_pos
->>>>>>> a1084141
 
 def atleast_2d(array: ArrayLike) -> ndarray:
     """Ensure an array is at least 2D, otherwise add trailing dimensions
@@ -2513,17 +2064,8 @@
     array
         Input array.
     """
-<<<<<<< HEAD
     array = np.atleast_1d(array)
     return np.expand_dims(array, -1) if len(array.shape)==1 else array
-=======
-
-    pls = np.concatenate([np.linalg.lstsq(8*impedance[w_ind, :, :].real,
-                                          np.abs(excitation[w_ind+1, :])**2)[0]
-                         for w_ind in range(impedance.shape[0])])
-
-    power_limit = -1 * np.sum(pls)
->>>>>>> a1084141
 
 
 def subset_close(
@@ -2681,7 +2223,6 @@
         If the zero-frequency was expected but not included or not
         expected but included.
     """
-<<<<<<< HEAD
     if np.isclose(freqs[0], 0.0):
         if zero_freq:
             freqs0 = freqs[:]
@@ -2693,14 +2234,6 @@
                 'Frequency array must start with the zero frequency.')
         else:
             freqs0 = np.concatenate([[0.0,], freqs])
-=======
-    def func(t):
-        t = np.array(t)
-        f = np.zeros(t.shape)
-        for freq, mag in zip(results.omega.values, results.values):
-            f += np.real(mag)*np.cos(freq*t) + np.imag(mag)*np.sin(freq*t)
-        return f
->>>>>>> a1084141
 
     f1 = freqs0[1]
     nfreq = len(freqs0) - 1
@@ -2712,7 +2245,6 @@
     return f1, nfreq
 
 
-<<<<<<< HEAD
 def time_results(fd: DataArray, time: DataArray) -> ndarray:
     """Create a :py:class:`xarray.DataArray` of time-domain results from
     :py:class:`xarray.DataArray` of frequency-domain results.
@@ -2723,27 +2255,6 @@
         Frequency domain response.
     time
         Time array.
-=======
-def _degrees_to_radians(degrees: float | npt.ArrayLike,
-                        sort: bool = True,
-                       ) -> float | np.ndarray:
-    """Convert degrees to radians in range -π to π and sort.
-    """
-    radians = np.asarray(np.remainder(np.deg2rad(degrees), 2*np.pi))
-    radians[radians > np.pi] -= 2*np.pi
-    # radians = radians.item() if (radians.size == 1) else np.sort(radians)
-    if (radians.size == 1):
-        radians = radians.item()
-    elif (sort):
-        radians = np.sort(radians)
-    return radians
-
-
-def subsetclose(subset_a: float | npt.ArrayLike,
-                set_b: float | npt.ArrayLike,
-                rtol: float = 1.e-5, atol:float = 1.e-8,
-                equal_nan: bool = False) -> tuple[bool, list]:
->>>>>>> a1084141
     """
     out = np.zeros((*fd.isel(omega=0).shape, len(time)))
     for w, mag in zip(fd.omega, fd):
@@ -2755,7 +2266,6 @@
 def add_zerofreq_to_xr(data):
     """Add a zero-frequency component to an :python:`xarray.Dataset`.
 
-<<<<<<< HEAD
     Frequency variable must be called :python:`omega`.
     """
     if not np.isclose(data.coords['omega'][0].values, 0):
@@ -2765,31 +2275,4 @@
         for var in vars:
             tmp[var] = tmp[var] * 0
         data = xr.concat([tmp, data], dim='omega', data_vars='minimal')
-    return data
-=======
-    Returns
-    -------
-    result: bool
-        Boolean if the entire first array is a subset of second array
-    ind: list
-        List with integer indices where the first array's elements
-        are located inside the second array.
-    """
-    assert len(np.unique(subset_a.round(decimals = 6))) == len(subset_a), "Elements in subset_a not unique"
-    assert len(np.unique(set_b.round(decimals = 6))) == len(set_b), "Elements in set_b not unique"
-
-    ind = []
-    tmp_result = [False for i in range(len(subset_a))]
-    for subset_element in subset_a:
-        for set_element in set_b:
-            if np.isclose(subset_element, set_element, rtol, atol, equal_nan):
-                tmp_set_ind = np.where(
-                    np.isclose(set_element, set_b , rtol, atol, equal_nan))
-                tmp_subset_ind = np.where(
-                    np.isclose(subset_element, subset_a , rtol, atol,
-                               equal_nan))
-                ind.append( int(tmp_set_ind[0]) )
-                tmp_result[ int(tmp_subset_ind[0]) ] = True
-    result = all(tmp_result)
-    return(result, ind)
->>>>>>> a1084141
+    return data