--- conflicted
+++ resolved
@@ -590,7 +590,7 @@
         # callback
         if callback is None:
             def callback(x):
-                x_wec, x_opt = self.decompose_decision_var(x)
+                x_wec, x_opt = self.decompose_state(x)
                 _log.info("[max(x_wec), max(x_opt), obj_fun(x)]: "
                           + f"[{np.max(np.abs(x_wec)):.2e}, "
                           + f"{np.max(np.abs(x_opt)):.2e}, "
@@ -636,7 +636,7 @@
                                       np.ndarray, float]:
         """TODO"""
 
-        x_wec, x_opt = self.decompose_decision_var(res.x)
+        x_wec, x_opt = self.decompose_state(res.x)
         dof_names = np.arange(self.ndof) # TODO: creates these names at WEC.init
 
         # frequency domain
@@ -797,18 +797,14 @@
     # other methods
     def decompose_state(self, state: np.ndarray
                               ) -> tuple[np.ndarray, np.ndarray]:
-<<<<<<< HEAD
         """Split the state vector into the WEC dynamics state and the
         optimization (control) state.
         
         Examples
         --------
-        >>> x_wec, x_opt = wec.decompose_decision_var(x)
+        >>> x_wec, x_opt = wec.decompose_state(x)
         """
-        return decompose_decision_var(state, self.ndof, self.nfreq)
-=======
         return decompose_state(state, self.ndof, self.nfreq)
->>>>>>> 208a26d8
 
     def time_nsubsteps(self, nsubsteps: int):
         """Time vector with sub-steps"""
